"""
A package for interfacing to Miriad: the Multichannel Image Reconstruction
Image Analysis and Display package for reducing interferometric data for
radio telescopes.
"""

from __future__ import print_function, division, absolute_import

__version__ = '0.1.2'

import numpy as np
from . import _miriad

def echo(uv, p, d): return p, d

str2pol = {
    'I' :  1,   # Stokes Paremeters
    'Q' :  2,
    'U' :  3,
    'V' :  4,
    'rr': -1,   # Circular Polarizations
    'll': -2,
    'rl': -3,
    'lr': -4,
    'xx': -5,   # Linear Polarizations
    'yy': -6,
    'xy': -7,
    'yx': -8,
}

pol2str = {}
for k in str2pol: pol2str[str2pol[k]] = k

itemtable = {
    'obstype' : 'a',
    'history' : 'a',
    'vartable': 'a',
    #'visdata' : '?',
    #'flags'   : 'i',
    #'wflags'  : 'i',
    #'gains'   : '?',
    'ngains'  : 'i',
    'nfeeds'  : 'i',
    'ntau'    : 'i',
    'nsols'   : 'i',
    'interval': 'd',
    'leakage' : 'c',
    'freq0'   : 'd',
    'freqs'   : '?',
    'bandpass': 'c',
    'nspect0' : 'i',
    'nchan0'  : 'i',
    'stopt'   : 'd',
    'duration': 'd',
}

data_types = {
    'a' : "ascii (NULL terminated)",
    'r' : "real (32 bin IEEE)",
    'd' : "double (64 bit)",
    'c' : "complex (2 * 32 bit IEEE)",
    'i' : "integer (32 bit two's complement)",
}

#  _   ___     __
# | | | \ \   / /
# | | | |\ \ / /
# | |_| | \ V /
#  \___/   \_/

class UV(_miriad.UV):
    """Top-level interface to a Miriad UV data set."""
    def __init__(self, filename, status='old', corrmode='r'):
        """Open a miriad file.  status can be ('old','new','append').
        corrmode can be 'r' (float32 data storage) or 'j' (int16 with shared exponent).  Default is 'r'."""
        assert(status in ['old', 'new', 'append'])
        assert(corrmode in ['r', 'j'])
        _miriad.UV.__init__(self, filename, status, corrmode)
        self.status = status
        self.nchan = _miriad.MAXCHAN
        if status == 'old':
            self.vartable = self._gen_vartable()
            self.read(); self.rewind() # Update variables for the user
            try: self.nchan = self['nchan']
            except(KeyError): pass
        else: self.vartable = {'corr':corrmode}
    def _gen_vartable(self):
        """Generate table of variables and types from the vartable header."""
        vartable = {}
        for line in self._rdhd('vartable').split('\n'):
            try:
                type, name = line.split()
                vartable[name] = type
            except(ValueError): pass
        return vartable
    def vars(self):
        """Return a list of available variables."""
        return list(self.vartable.keys())
    def items(self):
        """Return a list of available header items."""
        items = []
        for i in itemtable:
            try:
                _miriad.hdaccess(self.haccess(i, 'read'))
                items.append(i)
            except(IOError): pass
        return items
    def _rdhd(self, name):
        """Provide read access to header items via low-level calls."""
        itype = itemtable[name]
        if itype == '?': return self._rdhd_special(name)
        h = self.haccess(name, 'read')
        rv = []
        if len(itype) == 1:
            if itype == 'a': offset = 0
            else:
                t, offset = _miriad.hread_init(h)
                assert(itype == t)
            while True:
                try: c, o = _miriad.hread(h, offset, itype)
                except(IOError): break
                if itype == 'a':
                    try: c = str(c[:o], 'utf-8')
                    except(TypeError): c = c[:o]
                rv.append(c)
                offset += o
            if itype == 'a': rv = ''.join(rv)
        else:
            t, offset = _miriad.hread_init(h); assert(t == 'b')
            for t in itype:
                v, o = _miread.hread(h, offset, t)
                rv.append(v); offset += o
        _miriad.hdaccess(h)
        if len(rv) == 1: return rv[0]
        elif type(rv) == str: return rv
        else: return np.array(rv)
    def _wrhd(self, name, val):
        """Provide write access to header items via low-level calls."""
        type = itemtable[name]
        if type == '?': return self._wrhd_special(name, val)
        h = self.haccess(name, 'write')
        if len(type) == 1:
            try: len(val)
            except(TypeError): val = [val]
            if type == 'a': offset = 0
            else: offset = _miriad.hwrite_init(h, type)
            for v in val: offset += _miriad.hwrite(h, offset, v, type)
        else:
            offset = _miriad.hwrite_init(h, 'b')
            for v, t in zip(val,type): offset += _miriad.hwrite(h,offset,v,t)
        _miriad.hdaccess(h)
    def _rdhd_special(self, name):
        """Provide read access to special header items of type '?' to _rdhd"""
        if name == 'freqs':
            h = self.haccess(name, 'read')
            c, o = _miriad.hread(h, 0, 'i')
            rv = [c]; offset = 8
            while True:
                try:
                    c, o = _miriad.hread(h, offset, 'i')
                    rv.append(c); offset += 8
                    c, o = _miriad.hread(h, offset, 'd')
                    rv.append(c); offset += 8
                    c, o = _miriad.hread(h, offset, 'd')
                    rv.append(c); offset += 8
                except(IOError): break
            _miriad.hdaccess(h)
            return rv
        else: raise ValueError('Unknown special header: ' + name)
    def _wrhd_special(self, name, val):
        """Provide write access to special header items of type '?' to _rdhd"""
        if name == 'freqs':
            h = self.haccess(name, 'write')
            o = _miriad.hwrite(h, 0, val[0], 'i')
            offset = 8
            for i,v in enumerate(val[1:]):
                if i % 3 == 0: o = _miriad.hwrite(h, offset, v, 'i')
                else: o = _miriad.hwrite(h, offset, v, 'd')
                offset += 8
            _miriad.hdaccess(h)
        else: raise ValueError('Unknown special header: ' + name)
    def __getitem__(self, name):
        """Allow access to variables and header items via uv[name]."""
        try:
            type = self.vartable[name]
            return self._rdvr(name, type)
        except(KeyError):
            type = itemtable[name]
            return self._rdhd(name)
    def __setitem__(self, name, val):
        """Allow setting variables and header items via uv[name] = val."""
        try:
            type = self.vartable[name]
            self._wrvr(name,type,val)
        except(KeyError):
            self._wrhd(name,val)
    def select(self, name, n1, n2, include=1):
        """Choose which data are returned by read().
            name    This can be: 'decimate','time','antennae','visibility',
                    'uvrange','pointing','amplitude','window','or','dra',
                    'ddec','uvnrange','increment','ra','dec','and', 'clear',
                    'on','polarization','shadow','auto','dazim','delev'
            n1,n2   Generally this is the range of values to select. For
                    'antennae', this is the two antennae pair to select
                    (indexed from 0); a -1 indicates 'all antennae'.
                    For 'decimate', n1 is every Nth integration to use, and
                    n2 is which integration within a block of N to use.
                    For 'shadow', a zero indicates use 'antdiam' variable.
                    For 'on','window','polarization','increment','shadow' only
                    p1 is used.
                    For 'and','or','clear','auto' p1 and p2 are ignored.
            include If true, the data is selected. If false, the data is
                    discarded. Ignored for 'and','or','clear'."""
        if name == 'antennae':
            n1 += 1; n2 += 1
        self._select(name, float(n1), float(n2), int(include))
    def read(self, raw=False):
        """Return the next data record.  Calling this function causes
        vars to change to reflect the record which this function returns.
        'raw' causes data and flags to be returned seperately."""
        preamble, data, flags, nread = self.raw_read(self.nchan)
        if nread == 0: raise IOError("No data read")
        flags = np.logical_not(flags)
        if raw: return preamble, data, flags
        return preamble, np.ma.array(data, mask=flags)
    def all(self, raw=False):
        """Provide an iterator over preamble, data.  Allows constructs like:
        for preamble, data in uv.all(): ..."""
        curtime = None
        while True:
            try: yield self.read(raw=raw)
            except(IOError): return
    def write(self, preamble, data, flags=None):
        """Write the next data record.  data must be a complex, masked
        array.  preamble must be (uvw, t, (i,j)), where uvw is an array of
        u,v,w, t is the Julian date, and (i,j) is an antenna pair."""
        if data is None: return
        if not flags is None: flags = np.logical_not(flags)
        elif len(data.mask.shape) == 0:
            flags = np.ones(data.shape)
            data = data.unmask()
        else:
            flags = np.logical_not(data.mask)
            #data = data.filled(0)
            data = data.data
        self.raw_write(preamble,data.astype(np.complex64),flags.astype(np.int32))
    def init_from_uv(self, uv, override={}, exclude=[]):
        """Initialize header items and variables from another UV.  Those in
        override will be overwritten by override[k], and tracking will be
        turned off (meaning they will not be updated in pipe()).  Those in
        exclude are omitted completely."""
        for k in uv.items():
            if k in exclude: continue
            elif k in override: self._wrhd(k, override[k])
            else: self._wrhd(k, uv[k])
        self.vartable = {}
        for k in uv.vars():
            if k in exclude: continue
            # I don't understand why reading 'corr' segfaults miriad,
            # but it does.  This is a cludgy work-around.
            elif k == 'corr': continue
            elif k in override:
                self.vartable[k] = uv.vartable[k]
                self._wrvr(k, uv.vartable[k], override[k])
            else:
                self.vartable[k] = uv.vartable[k]
                self._wrvr(k, uv.vartable[k], uv[k])
                uv.trackvr(k, 'c') # Set to copy when copyvr() called
    def pipe(self, uv, mfunc=echo, append2hist='', raw=False):
        """Pipe in data from another UV through the function
        mfunc(uv,preamble,data), which should return (preamble,data).  If
        mfunc is not provided, the dataset will just be cloned, and if the
        returned data is None, it will be omitted.  The string 'append2hist'
        will be appended to history."""
        self._wrhd('history', self['history'] + append2hist)
        # Pipe all data through mfunc
        if raw:
            for p,d,f in uv.all(raw=raw):
                np, nd, nf = mfunc(uv, p, d, f)
                self.copyvr(uv)
                self.write(np, nd, nf)
        else:
            for p, d in uv.all():
                np, nd = mfunc(uv, p, d)
                self.copyvr(uv)
                self.write(np, nd)
    def add_var(self, name, type):
        """Add a variable of the specified type to a UV file."""
        self.vartable[name] = type

def bl2ij(bl):
    bl = int(bl)
    if (bl > 65536):
        bl -= 65536
        mant = 2048
    else:
        mant = 256
#AAR    return (bl>>8)-1, (bl&255) - 1
    return bl//mant - 1, bl%mant -1

def ij2bl(i, j):
    if i > j: i,j = j,i
    if j + 1 < 256: return 256*(i+1) + (j+1)
<<<<<<< HEAD
    else: return 2048*(i+1) + (j+1) + 65536

def read_files(filenames, antstr, polstr, decimate=1, decphs=0, verbose=False, recast_as_array=True):
    '''Read in miriad uv files.
       Parameters
       ---------
       filenames : list of files
       antstr    : string
            list of antennas and or baselines. e.g. 9_10,5_3,...etc.
       polstr    : string
            polarization to extract.

       Returns 
       -------
       info      : dict. 
            the lsts and jd's of the data
       data      : dict
            the data in dictionary format. data[(i,j,pol)] for antennas i,j and string pol.
       flgs      : dict
            corresponding flags to data. Same format. 
    '''
    import scripting, cal
    info = {'lsts':[], 'times':[]}
    data, flgs = {}, {}
    if type(filenames) == 'str': filenames = [filenames]
    for filename in filenames:
        if verbose: print '   Reading', filename
        uv = UV(filename)
        scripting.uv_selector(uv, antstr, polstr)
        if decimate > 1: uv.select('decimate', decimate, decphs)
        for (crd,t,(i,j)),d,f in uv.all(raw=True):
            if len(info['times']) == 0 or info['times'][-1] != t:
                info['times'].append(t)
                info['lsts'].append(uv['lst'])
            pol = pol2str[uv['pol']]
            key = (i,j,pol)
            data[key] = data.get(key,[]) + [d]
            flgs[key] = flgs.get(key,[]) + [f]
    info['freqs'] = cal.get_freqs(uv['sdf'], uv['sfreq'], uv['nchan'])
    if recast_as_array:
        # This option helps reduce memory footprint, but it shouldn't
        # be necessary: the replace below should free RAM as quickly
        # as it is allocated.  Unfortunately, it doesn't seem to...
        for key in data:
            data[key] = np.array(data[key])
            flgs[key] = np.array(flgs[key])
        info['lsts'] = np.array(info['lsts'])
        info['times'] = np.array(info['times'])
    info['inttime'] = uv['inttime']
    info['sdf'] = uv['sdf']
    return info, data, flgs
=======
    else: return 2048*(i+1) + (j+1) + 65536
>>>>>>> a62f800b
<|MERGE_RESOLUTION|>--- conflicted
+++ resolved
@@ -301,7 +301,6 @@
 def ij2bl(i, j):
     if i > j: i,j = j,i
     if j + 1 < 256: return 256*(i+1) + (j+1)
-<<<<<<< HEAD
     else: return 2048*(i+1) + (j+1) + 65536
 
 def read_files(filenames, antstr, polstr, decimate=1, decphs=0, verbose=False, recast_as_array=True):
@@ -323,12 +322,12 @@
        flgs      : dict
             corresponding flags to data. Same format. 
     '''
-    import scripting, cal
+    from . import scripting, cal
     info = {'lsts':[], 'times':[]}
     data, flgs = {}, {}
     if type(filenames) == 'str': filenames = [filenames]
     for filename in filenames:
-        if verbose: print '   Reading', filename
+        if verbose: print('   Reading', filename)
         uv = UV(filename)
         scripting.uv_selector(uv, antstr, polstr)
         if decimate > 1: uv.select('decimate', decimate, decphs)
@@ -352,7 +351,4 @@
         info['times'] = np.array(info['times'])
     info['inttime'] = uv['inttime']
     info['sdf'] = uv['sdf']
-    return info, data, flgs
-=======
-    else: return 2048*(i+1) + (j+1) + 65536
->>>>>>> a62f800b
+    return info, data, flgs