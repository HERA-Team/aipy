"""
Module for gridding UVW data (including W projection), forming images,
and combining (mosaicing) images into spherical maps.
"""

<<<<<<< HEAD
import numpy as n, utils, coord, pyfits, time,os
=======
import numpy as n, utils, coord, pyfits, time
USEDSP = True
if USEDSP: import _dsp
>>>>>>> c7b53b83

deg2rad = n.pi / 180.
rad2deg = 180. / n.pi

def word_wrap(string, width=80, ind1=0, ind2=0, prefix=''):
    """ 
    word wrapping function.
        string: the string to wrap
        width: the column number to wrap at
        prefix: prefix of each line with thie string (goes before any indentation)
        ind1: number of characters to indent the first line
        ind2: number of characters to indent the rest of the lines
    """
    awidth = min(width-2-len(prefix+ind1*' '),width-2-len(prefix+ind2*' '))
    words = string.split(' ')
    okwords = []
    chunk = lambda v,l: [v[i*l:(i+1)*l] for i in range(int(n.ceil(len(v)/float(l))))]
    for word in words:
        for okword in chunk(word,awidth):
            okwords.append(okword)
    lines = []
    l = prefix+ind1*' '
    for i,w in enumerate(okwords):
<<<<<<< HEAD
        if i==0 and len(l) == 0:
            l = w
        elif len(l+' '+w)<width:
=======
        if len(l+' ' + w)<width:
>>>>>>> c7b53b83
            l += ' '+w
        else:
            lines.append(l)
            l = prefix + ind2*' '+w
    lines.append(l)
    return '\n'.join(lines)
<<<<<<< HEAD

=======
    
>>>>>>> c7b53b83
def recenter(a, c):
    """Slide the (0,0) point of matrix a to a new location tuple c.  This is
    useful for making an image centered on your screen after performing an
    inverse fft of uv data."""
    s = a.shape
    c = (c[0] % s[0], c[1] % s[1])
    if n.ma.isMA(a):
        a1 = n.ma.concatenate([a[c[0]:], a[:c[0]]], axis=0)
        a2 = n.ma.concatenate([a1[:,c[1]:], a1[:,:c[1]]], axis=1)
    else:
        a1 = n.concatenate([a[c[0]:], a[:c[0]]], axis=0)
        a2 = n.concatenate([a1[:,c[1]:], a1[:,:c[1]]], axis=1)
    return a2

def convolve2d(a, b):
    """Convolve a and b by multiplying in Fourier domain.  Must be same size."""
    return n.fft.ifft2(n.fft.fft2(a) * n.fft.fft2(b))

def gaussian_beam(sigma, shape=0, amp=1., center=(0,0)):
    """Return a 2D gaussian.  Normalized to area under curve = 'amp'.  
    Down by 1/e at distance 'sigma' from 'center'."""
    if type(shape) == type(0): shape = n.array([2, 2]) * sigma
    def gaussian(x, y):
        nx = n.where(x > shape[0] / 2, x - shape[0], x)
        ny = n.where(y > shape[1] / 2, y - shape[1], y)
        return n.exp(-(nx**2 + ny**2) / sigma**2)
    g = n.fromfunction(gaussian, shape)
    g *= amp
    return recenter(g, center)

def beam_gain(bm):
    return n.abs(bm).max()

class Img:
    """Class for gridding uv data, recording the synthesized beam profile,
    and performing transforms into image domain."""
    def __init__(self, size=100, res=1, mf_order=0):
        """size = number of wavelengths which the UV matrix spans (this 
        determines the image resolution).
        res = resolution of the UV matrix (determines image field of view)."""
        self.res = float(res)
        self.size = float(size)
        dim = n.round(self.size / self.res)
        self.shape = (dim,dim)
        self.uv = n.zeros(shape=self.shape, dtype=n.complex64)
        self.bm = []
        for i in range(mf_order+1):
            self.bm.append(n.zeros(shape=self.shape, dtype=n.complex64))
    def get_LM(self, center=(0,0)):
        """Get the (l,m) image coordinates for an inverted UV matrix."""
        dim = self.shape[0]
        M,L = n.indices(self.shape)
        L,M = n.where(L > dim/2, dim-L, -L), n.where(M > dim/2, M-dim, M)
        L,M = L.astype(n.float32)/dim/self.res, M.astype(n.float32)/dim/self.res
        mask = n.where(L**2 + M**2 >= 1, 1, 0)
        L,M = n.ma.array(L, mask=mask), n.ma.array(M, mask=mask)
        return recenter(L, center), recenter(M, center)
    def get_indices(self, u, v):
        """Get the pixel indices corresponding to the provided uv coordinates."""
        if not USEDSP:
            u = n.round(u / self.res).astype(n.int)
            v = n.round(v / self.res).astype(n.int)
            return n.array([-v,u],).transpose()
        else:
            return (-v / self.res).astype(n.float32), (u / self.res).astype(n.float32)
    def get_uv(self):
        """Return the u,v indices of the pixels in the uv matrix."""
        u,v = n.indices(self.shape)
        u = n.where(u < self.shape[0]/2, u, u - self.shape[0])
        v = n.where(v < self.shape[1]/2, v, v - self.shape[1])
        return u*self.res, v*self.res
    def put(self, (u,v,w), data, wgts=None, apply=True):
        """Grid uv data (w is ignored) onto a UV plane.  Data should already
        have the phase due to w removed.  Assumes the Hermitian conjugate
        data is in uvw already (i.e. the conjugate points are not placed for
        you).  If wgts are not supplied, default is 1 (normal weighting).
        If apply is false, returns uv and bm data without applying it do
        the internally stored matrices."""
        if wgts is None:
            wgts = []
            for i in range(len(self.bm)):
                if i == 0: wgts.append(n.ones_like(data))
                else: wgts.append(n.zeros_like(data))
        if len(self.bm) == 1 and len(wgts) != 1: wgts = [wgts]
        assert(len(wgts) == len(self.bm))
        if apply: uv,bm = self.uv,self.bm
        else:
            uv = n.zeros_like(self.uv)
            bm = [n.zeros_like(i) for i in self.bm]
        if not USEDSP:
            inds = self.get_indices(u,v)
            
            ok = n.logical_and(n.abs(inds[:,0]) < self.shape[0],
                n.abs(inds[:,1]) < self.shape[1])
            data = data.compress(ok)
            inds = inds.compress(ok, axis=0)
            utils.add2array(uv, inds, data.astype(uv.dtype))
        else:
            u,v = self.get_indices(u,v)
            _dsp.grid2D_c(uv, u, v, data.astype(uv.dtype))
        
        for i,wgt in enumerate(wgts):
            if not USEDSP:
                wgt = wgt.compress(ok)
                utils.add2array(bm[i], inds, wgt.astype(bm[0].dtype))
            else:
                _dsp.grid2D_c(bm[i], u, v, wgt.astype(bm[0].dtype))
        if not apply: return uv, bm
    def get(self, (u,v,w), uv=None, bm=None):
        """Generate data as would be observed at the provided (u,v,w) based on
        this Img's current uv data.  Phase due to 'w' will be applied to data
        before returning."""
        u,v = u.flatten(), v.flatten()
        if uv is None: uv,bm = self.uv, self.bm[0]
        if not USEDSP:
            # Currently: no interpolation
            inds = self.get_indices(u,v)
            data = self.uv[inds[:,0],inds[:,1]] / self.bm[0][inds[:,0],inds[:,1]]
            data = data.squeeze()
        else:
            u,v = self.get_indices(-u,v)
            u,v = -v,u # XXX necessary, but probably because of axis ordering in FITS files...
            uvdat = n.zeros(u.shape, dtype=n.complex64)
            bmdat = n.zeros(u.shape, dtype=n.complex64)
            _dsp.degrid2D_c(uv, u, v, uvdat)
            _dsp.degrid2D_c(bm, u, v, bmdat)
            #data = uvdat.sum() / bmdat.sum()
            data = uvdat / bmdat
        return data
    def append_hermitian(self, (u,v,w), data, wgts=None):
        """Append to (uvw, data, [wgts]) the points (-uvw, conj(data), [wgts]).
        This is standard practice to get a real-valued image."""
        u = n.concatenate([u, -u], axis=0)
        v = n.concatenate([v, -v], axis=0)
        w = n.concatenate([w, -w], axis=0)
        data = n.concatenate([data, n.conj(data)], axis=0)
        if wgts is None: return n.array((u,v,w)), data
        if len(self.bm) == 1 and len(wgts) != 1: wgts = [wgts]
        assert(len(wgts) == len(self.bm))
        for i,wgt in enumerate(wgts): wgts[i] = n.concatenate([wgt,wgt],axis=0)
        return (u,v,w), data, wgts
    def _gen_img(self, data, center=(0,0)):
        """Return the inverse FFT of the provided data, with the 0,0 point 
        moved to 'center'.  Up=North, Right=East."""
        return recenter(n.fft.ifft2(data).real.astype(n.float32), center)
    def image(self, center=(0,0)):
        """Return the inverse FFT of the UV matrix, with the 0,0 point moved
        to 'center'.  Tranposes to put up=North, right=East."""
        return self._gen_img(self.uv, center=center)
    def bm_image(self, center=(0,0), term=None):
        """Return the inverse FFT of the sample weightings (for all mf_order
        terms, or the specified term if supplied), with the 0,0 point
        moved to 'center'.  Tranposes to put up=North, right=East."""
        if not term is None:
            return self._gen_img(self.bm[term], center=center)
        else:
            return [self._gen_img(b, center=center) for b in self.bm]
    def get_top(self, center=(0,0)):
        """Return the topocentric coordinates of each pixel in the image."""
        x,y = self.get_LM(center)
        z = n.sqrt(1 - x**2 - y**2)
        return x,y,z
    def get_eq(self, ra=0, dec=0, center=(0,0)):
        """Return the equatorial coordinates of each pixel in the image, 
        assuming the image is centered on the provided ra, dec (in radians)."""
        x,y,z = self.get_top(center)
        shape,mask = x.shape, x.mask
        if len(mask.shape) == 0: mask = n.zeros(x.shape)
        vec = n.array([a.filled().flatten() for a in (x,y,z)])
        m = coord.top2eq_m(-ra, dec)
        vec = n.dot(m, vec)
        vec.shape = (3,) + shape
        return n.ma.array(vec, mask=[mask,mask,mask])

class ImgW(Img):
    """A subclass of Img adding W projection functionality (see Cornwell
    et al. 2005 "Widefield Imaging Problems in Radio Astronomy")."""
    def __init__(self, size=100, res=1, wres=.5, mf_order=0):
        """wres: the gridding resolution of sqrt(w) when projecting to w=0."""
        Img.__init__(self, size=size, res=res, mf_order=mf_order)
        self.wres = wres
        self.wcache = {}
    def put(self, (u,v,w), data, wgts=None, invker2=None):
        """Same as Img.put, only now the w component is projected to the w=0
        plane before applying the data to the UV matrix."""
        if len(u) == 0: return
        if wgts is None:
            wgts = []
            for i in range(len(self.bm)):
                if i == 0: wgts.append(n.ones_like(data))
                else: wgts.append(n.zeros_like(data))
        if len(self.bm) == 1 and len(wgts) != 1: wgts = [wgts]
        assert(len(wgts) == len(self.bm))
        # Sort uvw in order of w
        order = n.argsort(w)
        u = u.take(order)
        v = v.take(order)
        w = w.take(order)
        data = data.take(order)
        wgts = [wgt.take(order) for wgt in wgts]
        sqrt_w = n.sqrt(n.abs(w)) * n.sign(w)
        i = 0
        while True:
            # Grab a chunk of uvw's that grid w to same point.
            j = sqrt_w.searchsorted(sqrt_w[i]+self.wres)
            print '%d/%d datums' % (j, len(w))
            avg_w = n.average(w[i:j])
            # Put all uv's down on plane for this gridded w point
            wgtsij = [wgt[i:j] for wgt in wgts]
            uv,bm = Img.put(self, (u[i:j],v[i:j],w[i:j]),
                data[i:j], wgtsij, apply=False)
            # Convolve with the W projection kernel
            invker = n.fromfunction(lambda u,v: self.conv_invker(u,v,avg_w),
                uv.shape)
            if not invker2 is None: invker *= invker2
            self.uv += n.fft.ifft2(n.fft.fft2(uv) * invker)
            for b in range(len(self.bm)):
                self.bm[b] += n.fft.ifft2(n.fft.fft2(bm[b]) * invker)
            if j >= len(w): break
            i = j
    def get(self, (u,v,w)):
        order = n.argsort(w.flat)
        u_,v_,w_ = u.take(order).squeeze(), v.take(order).squeeze(), w.take(order).squeeze()
        sqrt_w = n.sqrt(n.abs(w_)) * n.sign(w_)
        i, d_ = 0, []
        while True:
            # Grab a chunk of uvw's that grid w to same point.
            j = sqrt_w.searchsorted(sqrt_w[i]+self.wres)
            #print j, len(sqrt_w)
            id = n.round(n.average(sqrt_w[i:j]) / self.wres) * self.wres
            if not self.wcache.has_key(id):
                avg_w = n.average(w_[i:j])
                print 'Caching W plane ID=', id
                projker = n.fromfunction(lambda us,vs: self.conv_invker(us,vs,-avg_w), 
                    self.uv.shape).astype(n.complex64)
                uv_wproj = n.fft.ifft2(n.fft.fft2(self.uv) * projker).astype(n.complex64)
                bm_wproj = n.fft.ifft2(n.fft.fft2(self.bm[0]) * projker).astype(n.complex64) # is this right to convolve?
                self.wcache[id] = (uv_wproj, bm_wproj)
                print '%d W planes cached' % (len(self.wcache))
            # Put all uv's down on plane for this gridded w point
            uv_wproj, bm_wproj = self.wcache[id]
            # Could think about improving this by interpolating between w planes.
            d_.append(Img.get(self, (u_[i:j],v_[i:j],w_[i:j]), uv_wproj, bm_wproj))
            if j >= len(sqrt_w): break
            i = j
        d_ = n.concatenate(d_)
        # Put back into original order
        deorder = n.argsort(order)
        return d_.take(deorder)
    def conv_invker(self, u, v, w):
        """Generates the W projection kernel (a function of u,v) for the
        supplied value of w.  See Cornwell et al. 2005 "Widefield Imaging
        Problems in Radio Astronomy" for discussion.  This implementation
        uses a numerically evaluated Fresnel kernel, rather than the
        small-angle approximated one given in the literature."""
        L,M = self.get_LM()
        # This is the exactly evaluated kernel (works better)
        sqrt = n.sqrt(1 - L**2 - M**2).astype(n.complex64)
        G = n.exp(-2*n.pi*1j*w*(sqrt - 1))
        # This is the kernel described by Cornwell using the small angle approx.
        #G = n.exp(n.pi*1j*w*(l**2 + m**2))
        G = G.filled(0)
        # Unscramble difference between fft(fft(G)) and G
        G[1:] = n.flipud(G[1:]).copy()
        G[:,1:] = n.fliplr(G[:,1:]).copy()
        return G / G.size

default_fits_format_codes = {
    n.bool_:'L', n.uint8:'B', n.int16:'I', n.int32:'J', n.int64:'K',
    n.float32:'E', n.float64:'D', n.complex64:'C', n.complex128:'M'
}

def to_fits(filename, data, clobber=False,
        axes=('ra--sin','dec--sin','freq','stokes'),
        object='', telescope='', instrument='', observer='', origin='AIPY',
        obs_date=time.strftime('%D'), cur_date=time.strftime('%D'), 
        ra=0, dec=0, d_ra=0, d_dec=0, epoch=2000., 
        freq=0, d_freq=0, bscale=0, bzero=0,history=''):
    """Write image data to a FITS file.  Follows convention of VLA image
    headers.  "axes" describes dimensions of "data" provided.  (ra,dec) are
    the degree coordinates of image center in the specified "epoch". 
    (d_ra,d_dec) are approximate pixel-deltas for ra,dec (approximate because 
    if sine projections of these coordinates are specified--e.g. 
    "ra---sin"--then the deltas change away from the image center).  If a 
    "freq" axis is specified, then "freq" is the frequency of the first entry 
    (in Hz), and "d_freq" is the width of the channel.  The rest are pretty 
    self-explanitory/can be used however you want."""
    data = data.squeeze()
    data.shape = (1,) * (len(axes) - len(data.shape)) + data.shape
    phdu = pyfits.PrimaryHDU(data)
    phdu.update_header()
    phdu.header.update('TRANSPOS',0,comment='Import code for old AIPY convention.')
    phdu.header.update('OBJECT', object, comment='SOURCE NAME')
    phdu.header.update('TELESCOP', telescope)
    phdu.header.update('INSTRUME', instrument)
    phdu.header.update('OBSERVER', observer)
    phdu.header.update('DATE-OBS', obs_date, 
        comment='OBSERVATION START DATE DD/MM/YY')
    phdu.header.update('BSCALE ', bscale,
        comment='REAL = FITS_VALUE * BSCALE + BZERO')
    phdu.header.update('BZERO  ', bzero)
    phdu.header.update('BUNIT  ', 'JY/BEAM ', comment='UNITS OF FLUX')
    phdu.header.update('EQUINOX', epoch, comment='EQUINOX OF RA DEC')
    phdu.header.update('EPOCH',epoch,'Epoch of coordinate system')
    phdu.header.update('DATAMAX', data.max(), comment='MAX PIXEL VALUE')
    phdu.header.update('DATAMIN', data.min(), comment='MIN PIXEL VALUE')
    for i,ax in enumerate(axes):
        if ax.lower().startswith('ra') or ax.lower().startswith('glon'): val,delta = (ra, d_ra)
        elif ax.lower().startswith('dec') or ax.lower().startswith('glat'): val,delta = (dec, d_dec)
        elif ax.lower().startswith('freq'): val,delta = (freq, d_freq)
        elif ax.lower().startswith('stokes'): val,delta = (1, 1)
        else: val,delta = (0,0)
        phdu.header.update('CTYPE%d' % (i+1), ax.upper())
        if ax.lower().startswith('ra') or ax.lower().startswith('dec')\
        or ax.lower().startswith('glon') or ax.lower().startswith('glat'):
            phdu.header.update('CRPIX%d' % (i+1), n.ceil(phdu.data.shape[-(i+1)]/2.))
        else:
            phdu.header.update('CRPIX%d' % (i+1), n.ceil(phdu.data.shape[-(i+1)]/2.))
        phdu.header.update('CRVAL%d' % (i+1), val)
        if (ax.lower().startswith('ra') or ax.lower().startswith('glon')) and delta>0:
            phdu.header.update('CDELT%d' % (i+1), delta*-1)
        else:
            phdu.header.update('CDELT%d' % (i+1), delta)
        phdu.header.update('CROTA%d' % (i+1), 0)
        phdu.header.update('NAXIS%d' % (i+1),phdu.data.shape[i])
    if history!='':
        history = [h.strip() for h in history.split("\n")]
        for line in history:
            if len(line)>1:
                if line.startswith('#'):
                    for subline in word_wrap(line,80,1,1,'').split("\n"):
                        phdu.header.add_history(subline)
                else:
                    for subline in word_wrap(line,70,5,10,'#').split("\n"):
                        phdu.header.add_history(subline)
    phdu.header.update('ORIGIN', origin)
    phdu.header.update('DATE', cur_date, comment='FILE WRITTEN ON DD/MM/YY')
    pyfits.writeto(filename,phdu.data,phdu.header,clobber=True)

def from_fits(filename):
    """Read (data,kwds) from a FITS file.  Matches to_fits() above.  Attempts
    to deduce each keyword listed in to_fits() from the FITS header, but is
    accepting of differences.  Returns values in "kwds" dictionary."""
    phdu = pyfits.open(filename)[0]
   
    try:
        if phdu.header['TRANSPOS']:
            data = phdu.data.transpose()
        else:
            data = phdu.data
    except(KeyError):
        data = phdu.data

    kwds = {}
    hitems = (('OBJECT','object'), ('TELESCOP','telescope'),
        ('INSTRUME','instrument'), ('OBSERVER','observer'),
        ('DATE-OBS','obs_date'), ('BSCALE','bscale'), ('BZERO','bzero'),
        ('EQUINOX','epoch'), ('ORIGIN','origin'), ('DATE','cur_date'))
    for fitsname,name in hitems:
        try: kwds[name] = phdu.header[fitsname]
        except(KeyError): pass
    axes = []
    for i in range(phdu.header['NAXIS']):
        try:
            ax = phdu.header['CTYPE%d' % (i+1)].lower()
            axes.append(ax)
            val = phdu.header['CRVAL%d' % (i+1)]
            delta = phdu.header['CDELT%d' % (i+1)]
            if ax.startswith('ra'): kwds['ra'],kwds['d_ra'] = (val,delta)
            elif ax.startswith('dec'): kwds['dec'],kwds['d_dec'] = (val,delta)
            elif ax.startswith('freq'): kwds['freq'],kwds['d_freq']=(val,delta)
            elif ax.startswith('stokes'): pass
            else: pass
        except(KeyError): pass
    kwds['axes'] = axes
    return data, kwds

def find_axis(phdu,name):
    """Find the axis number for RA"""
    for k in phdu.header.items():
        if k[0].lower().startswith('ctype'):
            if k[1].lower().startswith(name):
                return int(k[1][5])
<<<<<<< HEAD

=======
    
>>>>>>> c7b53b83
def from_fits_to_fits(infile,outfile,data,kwds,history=None):
    """
    Create a fits file in outfile with data using header from infile using
    kwds to override values in the header.
    See img.to_fits for typical header variables.
    """

    phdu = pyfits.open(infile)[0]
    axes = []
    for i in range(1,phdu.header.get('naxis')):
        type = "CTYPE"+str(i)
        axes.append(phdu.header.get(type))
    print axes
    data.shape = data.shape + (1,) * (len(axes) - len(data.shape))
    try: 
        if phdu.header['TRANSPOS']:
            data = phdu.data.transpose() #for backwards compatibility
        else:
            data = phdu.data
    except(KeyError):
        data = phdu.data
    phdu.update_header()
    for i,ax in enumerate(axes):
        if ax.lower().startswith('ra'):
             if kwds.has_key('ra'): val=kwds['ra']
             else: val=None
             if kwds.has_key('d_ra'):delta = kwds['d_ra']
             else: delta=None
        elif ax.lower().startswith('dec'):
             if kwds.has_key('dec'): val=kwds['dec']
             else: val=None
             if kwds.has_key('d_dec'):delta = kwds['d_dec']
             else: delta=None
        elif ax.lower().startswith('freq'):
             if kwds.has_key('freq'): val=kwds['freq']
             else: val=None
             if kwds.has_key('d_freq'):delta = kwds['d_freq']
             else: delta=None
        else: val,delta = None,None
        phdu.header.update('CTYPE%d' % (i+1), ax.upper())
        if ax.lower().startswith('ra') or ax.lower().startswith('dec'):
            phdu.header.update('CRPIX%d' % (i+1), 
                    round(phdu.data.shape[-(i+1)]/2.))
        else:
            phdu.header.update('CRPIX%d' % (i+1), 1)
        if not val is None: phdu.header.update('CRVAL%d' % (i+1), val);
        if not delta is None: phdu.header.update('CDELT%d' % (i+1), delta)
        phdu.header.update('CROTA%d' % (i+1), 0)
    for k,v in kwds.iteritems():
        try:
            phdu.header.update(k,v)
        except(ValueError): 
            continue
    if history is None:history = "from_fits_to_fits: from %s to %s"%(infile,
                outfile)
    history = history.split("\n")
    for line in history:
        if len(line)>1:
            for subline in word_wrap(line,70,5,10,'#').split("\n"):
                phdu.header.add_history(subline)
    pyfits.writeto(outfile, phdu.data, phdu.header, clobber=True)<|MERGE_RESOLUTION|>--- conflicted
+++ resolved
@@ -3,13 +3,9 @@
 and combining (mosaicing) images into spherical maps.
 """
 
-<<<<<<< HEAD
-import numpy as n, utils, coord, pyfits, time,os
-=======
 import numpy as n, utils, coord, pyfits, time
 USEDSP = True
 if USEDSP: import _dsp
->>>>>>> c7b53b83
 
 deg2rad = n.pi / 180.
 rad2deg = 180. / n.pi
@@ -33,24 +29,14 @@
     lines = []
     l = prefix+ind1*' '
     for i,w in enumerate(okwords):
-<<<<<<< HEAD
-        if i==0 and len(l) == 0:
-            l = w
-        elif len(l+' '+w)<width:
-=======
         if len(l+' ' + w)<width:
->>>>>>> c7b53b83
             l += ' '+w
         else:
             lines.append(l)
             l = prefix + ind2*' '+w
     lines.append(l)
     return '\n'.join(lines)
-<<<<<<< HEAD
-
-=======
-    
->>>>>>> c7b53b83
+
 def recenter(a, c):
     """Slide the (0,0) point of matrix a to a new location tuple c.  This is
     useful for making an image centered on your screen after performing an
@@ -434,11 +420,7 @@
         if k[0].lower().startswith('ctype'):
             if k[1].lower().startswith(name):
                 return int(k[1][5])
-<<<<<<< HEAD
-
-=======
-    
->>>>>>> c7b53b83
+
 def from_fits_to_fits(infile,outfile,data,kwds,history=None):
     """
     Create a fits file in outfile with data using header from infile using
