/*
 * Some additional deconvolution functions for AIPY, written in C++.  These are
 * mostly for speed-critical applications. 
 *
 * Author: Aaron Parsons
 */

#include <Python.h>
#include "numpy/arrayobject.h"

#define QUOTE(s) # s

#define PNT1(a,i) (a->data + i*a->strides[0])
#define PNT2(a,i,j) (a->data+i*a->strides[0]+j*a->strides[1])
#define IND1(a,i,type) *((type *)PNT1(a,i))
#define IND2(a,i,j,type) *((type *)PNT2(a,i,j))
#define CIND1R(a,i,type) *((type *)PNT1(a,i))
#define CIND1I(a,i,type) *((type *)(PNT1(a,i)+sizeof(type)))
#define CIND2R(a,i,j,type) *((type *)PNT2(a,i,j))
#define CIND2I(a,i,j,type) *((type *)(PNT2(a,i,j)+sizeof(type)))

#define TYPE(a) a->descr->type_num
#define CHK_ARRAY_TYPE(a,type) \
    if (TYPE(a) != type) { \
        PyErr_Format(PyExc_ValueError, "type(%s) != %s", \
        QUOTE(a), QUOTE(type)); \
        return NULL; }

#define DIM(a,i) a->dimensions[i]
#define CHK_ARRAY_DIM(a,i,d) \
    if (DIM(a,i) != d) { \
        PyErr_Format(PyExc_ValueError, "dim(%s) != %s", \
        QUOTE(a), QUOTE(d)); \
        return NULL; }

#define RANK(a) a->nd
#define CHK_ARRAY_RANK(a,r) \
    if (RANK(a) != r) { \
        PyErr_Format(PyExc_ValueError, "rank(%s) != %s", \
        QUOTE(a), QUOTE(r)); \
        return NULL; }


// A template for implementing addition loops for different data types
template<typename T> struct Clean {

    //   ____ _                  ____     _      
    //  / ___| | ___  __ _ _ __ |___ \ __| |_ __ 
    // | |   | |/ _ \/ _` | '_ \  __) / _` | '__|
    // | |___| |  __/ (_| | | | |/ __/ (_| | |   
    //  \____|_|\___|\__,_|_| |_|_____\__,_|_|   
    // Does a 2d real-valued clean
    static int clean_2d_r(PyArrayObject *res, PyArrayObject *ker,
<<<<<<< HEAD
            PyArrayObject *mdl, double gain, int maxiter, 
=======
            PyArrayObject *mdl, PyArrayObject *area, double gain, int maxiter, 
>>>>>>> c7b53b83
            double tol, int stop_if_div, int verb, int pos_def) {
        T score=-1, nscore, best_score=-1; 
        T max=0, mmax, val, mval, step, q=0, mq=0;
        T firstscore=-1;
        int argmax1=0, argmax2=0, nargmax1=0, nargmax2=0;
        int dim1=DIM(res,0), dim2=DIM(res,1), wrap_n1, wrap_n2;
        T *best_mdl=NULL, *best_res=NULL;
        if (!stop_if_div) {
            best_mdl = (T *)malloc(dim1*dim2*sizeof(T));
            best_res = (T *)malloc(dim1*dim2*sizeof(T));
        }
        // Compute gain/phase of kernel
        for (int n1=0; n1 < dim1; n1++) {
            for (int n2=0; n2 < dim2; n2++) {
                val = IND2(ker,n1,n2,T);
                mval = val * val;
                if (mval > mq && IND2(area,n1,n2,int)) {
                    mq = mval;
                    q = val;
                }
            }
        }
        q = 1/q;
        // The clean loop
        for (int i=0; i < maxiter; i++) {
            nscore = 0;
            mmax = -1;
            step = (T) gain * max * q;
            IND2(mdl,argmax1,argmax2,T) += step;
            // Take next step and compute score
            for (int n1=0; n1 < dim1; n1++) {
                wrap_n1 = (n1 + argmax1) % dim1;
                for (int n2=0; n2 < dim2; n2++) {
                    wrap_n2 = (n2 + argmax2) % dim2;
                    IND2(res,wrap_n1,wrap_n2,T) -= IND2(ker,n1,n2,T) * step;
                    val = IND2(res,wrap_n1,wrap_n2,T);
                    mval = val * val;
                    nscore += mval;
                    if (pos_def != 0) {
<<<<<<< HEAD
                        if (mval > mmax) {
=======
                        if (mval > mmax && IND2(area,n1,n2,int)) {
>>>>>>> c7b53b83
                            nargmax1 = wrap_n1; nargmax2 = wrap_n2;
                            max = val;
                            mmax=mval;
                        }
                    }
                    else {
                        if (mval > mmax && val > 0) {
                            nargmax1 = wrap_n1; nargmax2 = wrap_n2;
                            max = val;
                            mmax=mval;
                        }
                    }
                }
            }
            nscore = sqrt(nscore / (dim1 * dim2));
            if (firstscore < 0) firstscore = nscore;
            if (verb != 0)
                printf("Iter %d: Max=(%d,%d,%f), Score=%f, Prev=%f, Delta=%f\n", \
                    i, nargmax1, nargmax2, max, (double) (nscore/firstscore), \
                    (double) (score/firstscore), 
                    (double) fabs(score - nscore) / firstscore);
            if (score > 0 && nscore > score) {
                if (stop_if_div) {
                    // We've diverged: undo last step and give up
                    IND2(mdl,argmax1,argmax2,T) -= step;
                    for (int n1=0; n1 < dim1; n1++) {
                        wrap_n1 = (n1 + argmax1) % dim1;
                        for (int n2=0; n2 < dim2; n2++) {
                            wrap_n2 = (n2 + argmax2) % dim2;
                            IND2(res,wrap_n1,wrap_n2,T) += IND2(ker,n1,n2,T) * step;
                        }
                    }
                    return -i;
                } else if (best_score < 0 || score < best_score) {
                    // We've diverged: buf prev score in case it's global best
                    for (int n1=0; n1 < dim1; n1++) {
                        wrap_n1 = (n1 + argmax1) % dim1;
                        for (int n2=0; n2 < dim2; n2++) {
                            wrap_n2 = (n2 + argmax2) % dim2;
                            best_mdl[n1*dim1+n2] = IND2(mdl,n1,n2,T);
                            best_res[wrap_n1*dim1+wrap_n2] = IND2(res,wrap_n1,wrap_n2,T) + IND2(ker,n1,n2,T) * step;
                        }
                    }
                    best_mdl[argmax1*dim1+argmax2] -= step;
                    best_score = score;
                    i = 0;  // Reset maxiter counter
                }
            } else if (score > 0 && fabs(score - nscore) / firstscore < tol) {
                // We're done
                if (best_mdl != NULL) { free(best_mdl); free(best_res); }
                return i;
            } else if (not stop_if_div && (best_score < 0 || nscore < best_score)) {
                i = 0;  // Reset maxiter counter
            }
            score = nscore;
            argmax1 = nargmax1; argmax2 = nargmax2;
        }
        // If we end on maxiter, then make sure mdl/res reflect best score
        if (best_score > 0 && best_score < nscore) {
            for (int n1=0; n1 < dim1; n1++) {
                for (int n2=0; n2 < dim2; n2++) {
                    IND2(mdl,n1,n2,T) = best_mdl[n1*dim1+n2];
                    IND2(res,n1,n2,T) = best_res[n1*dim1+n2];
                }
            }
        }   
        if (best_mdl != NULL) { free(best_mdl); free(best_res); }
        return maxiter;
    }
    //   ____ _                  _     _      
    //  / ___| | ___  __ _ _ __ / | __| |_ __ 
    // | |   | |/ _ \/ _` | '_ \| |/ _` | '__|
    // | |___| |  __/ (_| | | | | | (_| | |   
    //  \____|_|\___|\__,_|_| |_|_|\__,_|_|   
    // Does a 1d real-valued clean
    static int clean_1d_r(PyArrayObject *res, PyArrayObject *ker, 
<<<<<<< HEAD
            PyArrayObject *mdl, double gain, int maxiter, double tol,
=======
            PyArrayObject *mdl, PyArrayObject *area, double gain, int maxiter, double tol,
>>>>>>> c7b53b83
            int stop_if_div, int verb, int pos_def) {
        T score=-1, nscore, best_score=-1;
        T max=0, mmax, val, mval, step, q=0, mq=0;
        T firstscore=-1;
        int argmax=0, nargmax=0, dim=DIM(res,0), wrap_n;
        T *best_mdl=NULL, *best_res=NULL;
        if (!stop_if_div) {
            best_mdl = (T *)malloc(dim*sizeof(T));
            best_res = (T *)malloc(dim*sizeof(T));
        }
        // Compute gain/phase of kernel
        for (int n=0; n < dim; n++) {
            val = IND1(ker,n,T);
            mval = val * val;
            if (mval > mq && IND1(area,n,int)) {
                mq = mval;
                q = val;
            }
        }
        q = 1/q;
        // The clean loop
        for (int i=0; i < maxiter; i++) {
            nscore = 0;
            mmax = -1;
            step = (T) gain * max * q;
            IND1(mdl,argmax,T) += step;
            // Take next step and compute score
            for (int n=0; n < dim; n++) {
                wrap_n = (n + argmax) % dim;
                IND1(res,wrap_n,T) -= IND1(ker,n,T) * step;
                val = IND1(res,wrap_n,T);
                mval = val * val;
                nscore += mval;
                if (mval > mmax && IND1(area,n,int)) {
                    nargmax = wrap_n;
                    max = val;
                    mmax = mval;
                }
            }
            nscore = sqrt(nscore / dim);
            if (firstscore < 0) firstscore = nscore;
            if (verb != 0)
                printf("Iter %d: Max=(%d), Score = %f, Prev = %f\n", \
                    i, nargmax, (double) (nscore/firstscore), \
                    (double) (score/firstscore));
            if (score > 0 && nscore > score) {
                if (stop_if_div) {
                    // We've diverged: undo last step and give up
                    IND1(mdl,argmax,T) -= step;
                    for (int n=0; n < dim; n++) {
                        wrap_n = (n + argmax) % dim;
                        IND1(res,wrap_n,T) += IND1(ker,n,T) * step;
                    }
                    return -i;
                } else if (best_score < 0 || score < best_score) {
                    // We've diverged: buf prev score in case it's global best
                    for (int n=0; n < dim; n++) {
                        wrap_n = (n + argmax) % dim;
                        best_mdl[n] = IND1(mdl,n,T);
                        best_res[wrap_n] = IND1(res,wrap_n,T) + IND1(ker,n,T) * step;
                    }
                    best_mdl[argmax] -= step;
                    best_score = score;
                    i = 0;  // Reset maxiter counter
                }
            } else if (score > 0 && (score - nscore) / firstscore < tol) {
                // We're done
                if (best_mdl != NULL) { free(best_mdl); free(best_res); }
                return i;
            } else if (not stop_if_div && (best_score < 0 || nscore < best_score)) {
                i = 0;  // Reset maxiter counter
            }
            score = nscore;
            argmax = nargmax;
        }
        // If we end on maxiter, then make sure mdl/res reflect best score
        if (best_score > 0 && best_score < nscore) {
            for (int n=0; n < dim; n++) {
                IND1(mdl,n,T) = best_mdl[n];
                IND1(res,n,T) = best_res[n];
            }
        }   
        if (best_mdl != NULL) { free(best_mdl); free(best_res); }
        return maxiter;
    }
    //   ____ _                  ____     _      
    //  / ___| | ___  __ _ _ __ |___ \ __| | ___ 
    // | |   | |/ _ \/ _` | '_ \  __) / _` |/ __|
    // | |___| |  __/ (_| | | | |/ __/ (_| | (__ 
    //  \____|_|\___|\__,_|_| |_|_____\__,_|\___|
    // Does a 2d complex-valued clean
    static int clean_2d_c(PyArrayObject *res, PyArrayObject *ker,
<<<<<<< HEAD
            PyArrayObject *mdl, double gain, int maxiter, double tol,
=======
            PyArrayObject *mdl, PyArrayObject *area, double gain, int maxiter, double tol,
>>>>>>> c7b53b83
            int stop_if_div, int verb, int pos_def) {
        T maxr=0, maxi=0, valr, vali, stepr, stepi, qr=0, qi=0;
        T score=-1, nscore, best_score=-1;
        T mmax, mval, mq=0;
        T firstscore=-1;
        int argmax1=0, argmax2=0, nargmax1=0, nargmax2=0;
        int dim1=DIM(res,0), dim2=DIM(res,1), wrap_n1, wrap_n2;
        T *best_mdl=NULL, *best_res=NULL;
        if (!stop_if_div) {
            best_mdl = (T *)malloc(2*dim1*dim2*sizeof(T));
            best_res = (T *)malloc(2*dim1*dim2*sizeof(T));
        }
        // Compute gain/phase of kernel
        for (int n1=0; n1 < dim1; n1++) {
            for (int n2=0; n2 < dim2; n2++) {
                valr = CIND2R(ker,n1,n2,T);
                vali = CIND2I(ker,n1,n2,T);
                mval = valr * valr + vali * vali;
                if (mval > mq && IND2(area,n1,n2,int)) {
                    mq = mval;
                    qr = valr; qi = vali;
                }
            }
        }
        qr /= mq;
        qi = -qi / mq;
        // The clean loop
        for (int i=0; i < maxiter; i++) {
            nscore = 0;
            mmax = -1;
            stepr = (T) gain * (maxr * qr - maxi * qi);
            stepi = (T) gain * (maxr * qi + maxi * qr);
            CIND2R(mdl,argmax1,argmax2,T) += stepr;
            CIND2I(mdl,argmax1,argmax2,T) += stepi;
            // Take next step and compute score
            for (int n1=0; n1 < dim1; n1++) {
                wrap_n1 = (n1 + argmax1) % dim1;
                for (int n2=0; n2 < dim2; n2++) {
                    wrap_n2 = (n2 + argmax2) % dim2;
                    CIND2R(res,wrap_n1,wrap_n2,T) -= \
                      CIND2R(ker,n1,n2,T)*stepr - CIND2I(ker,n1,n2,T)*stepi;
                    CIND2I(res,wrap_n1,wrap_n2,T) -= \
                      CIND2R(ker,n1,n2,T)*stepi + CIND2I(ker,n1,n2,T)*stepr;
                    valr = CIND2R(res,wrap_n1,wrap_n2,T);
                    vali = CIND2I(res,wrap_n1,wrap_n2,T);
                    mval = valr * valr + vali * vali;
                    nscore += mval;
                    if (mval > mmax && IND2(area,n1,n2,int)) {
                        nargmax1 = wrap_n1; nargmax2 = wrap_n2;
                        maxr = valr; maxi = vali;
                        mmax = mval;
                    }
                }
            }
            nscore = sqrt(nscore / (dim1 * dim2));
            if (firstscore < 0) firstscore = nscore;
            if (verb != 0)
                printf("Iter %d: Max=(%d,%d), Score = %f, Prev = %f\n", \
                    i, nargmax1, nargmax2, (double) (nscore/firstscore), \
                    (double) (score/firstscore));
            if (score > 0 && nscore > score) {
                if (stop_if_div) {
                    // We've diverged: undo last step and give up
                    CIND2R(mdl,argmax1,argmax2,T) -= stepr;
                    CIND2I(mdl,argmax1,argmax2,T) -= stepi;
                    for (int n1=0; n1 < dim1; n1++) {
                        wrap_n1 = (n1 + argmax1) % dim1;
                        for (int n2=0; n2 < dim2; n2++) {
                            wrap_n2 = (n2 + argmax2) % dim2;
                            CIND2R(res,wrap_n1,wrap_n2,T) += CIND2R(ker,n1,n2,T)*stepr - CIND2I(ker,n1,n2,T)*stepi;
                            CIND2I(res,wrap_n1,wrap_n2,T) += CIND2R(ker,n1,n2,T)*stepi + CIND2I(ker,n1,n2,T)*stepr;
                        }
                    }
                    return -i;
                } else if (best_score < 0 || score < best_score) {
                    // We've diverged: buf prev score in case it's global best
                    for (int n1=0; n1 < dim1; n1++) {
                        wrap_n1 = (n1 + argmax1) % dim1;
                        for (int n2=0; n2 < dim2; n2++) {
                            wrap_n2 = (n2 + argmax2) % dim2;
                            best_mdl[2*(n1*dim1+n2)+0] = CIND2R(mdl,n1,n2,T);
                            best_mdl[2*(n1*dim1+n2)+1] = CIND2I(mdl,n1,n2,T);
                            best_res[2*(wrap_n1*dim1+wrap_n2)+0] = CIND2R(res,wrap_n1,wrap_n2,T) + CIND2R(ker,n1,n2,T) * stepr - CIND2I(ker,n1,n2,T) * stepi;
                            best_res[2*(wrap_n1*dim1+wrap_n2)+1] = CIND2I(res,wrap_n1,wrap_n2,T) + CIND2R(ker,n1,n2,T) * stepi + CIND2I(ker,n1,n2,T) * stepr;
                        }
                    }
                    best_mdl[2*(argmax1*dim1+argmax2)+0] -= stepr;
                    best_mdl[2*(argmax1*dim1+argmax2)+1] -= stepi;
                    best_score = score;
                    i = 0;  // Reset maxiter counter
                }
            } else if (score > 0 && (score - nscore) / firstscore < tol) {
                // We're done
                if (best_mdl != NULL) { free(best_mdl); free(best_res); }
                return i;
            } else if (not stop_if_div && (best_score < 0 || nscore < best_score)) {
                i = 0;  // Reset maxiter counter
            }
            score = nscore;
            argmax1 = nargmax1; argmax2 = nargmax2;
        }
        // If we end on maxiter, then make sure mdl/res reflect best score
        if (best_score > 0 && best_score < nscore) {
            for (int n1=0; n1 < dim1; n1++) {
                for (int n2=0; n2 < dim2; n2++) {
                    CIND2R(mdl,n1,n2,T) = best_mdl[2*(n1*dim1+n2)+0];
                    CIND2I(mdl,n1,n2,T) = best_mdl[2*(n1*dim1+n2)+1];
                    CIND2R(res,n1,n2,T) = best_res[2*(n1*dim1+n2)+0];
                    CIND2I(res,n1,n2,T) = best_res[2*(n1*dim1+n2)+1];
                }
            }
        }   
        if (best_mdl != NULL) { free(best_mdl); free(best_res); }
        return maxiter;
    }
    //   ____ _                  _     _      
    //  / ___| | ___  __ _ _ __ / | __| | ___ 
    // | |   | |/ _ \/ _` | '_ \| |/ _` |/ __|
    // | |___| |  __/ (_| | | | | | (_| | (__ 
    //  \____|_|\___|\__,_|_| |_|_|\__,_|\___|
    // Does a 1d complex-valued clean
    static int clean_1d_c(PyArrayObject *res, PyArrayObject *ker, 
<<<<<<< HEAD
            PyArrayObject *mdl, double gain, int maxiter, double tol,
=======
            PyArrayObject *mdl, PyArrayObject *area, double gain, int maxiter, double tol,
>>>>>>> c7b53b83
            int stop_if_div, int verb, int pos_def) {
        T maxr=0, maxi=0, valr, vali, stepr, stepi, qr=0, qi=0;
        T score=-1, nscore, best_score=-1;
        T mmax, mval, mq=0;
        T firstscore=-1;
        int argmax=0, nargmax=0, dim=DIM(res,0), wrap_n;
        T *best_mdl=NULL, *best_res=NULL;
        if (!stop_if_div) {
            best_mdl = (T *)malloc(2*dim*sizeof(T));
            best_res = (T *)malloc(2*dim*sizeof(T));
        }
        // Compute gain/phase of kernel
        for (int n=0; n < dim; n++) {
            valr = CIND1R(ker,n,T);
            vali = CIND1I(ker,n,T);
            mval = valr * valr + vali * vali;
            if (mval > mq && IND1(area,n,int)) {
                mq = mval;
                qr = valr;
                qi = vali;
            }
        }
        qr /= mq;
        qi = -qi / mq;
        // The clean loop
        for (int i=0; i < maxiter; i++) {
            nscore = 0;
            mmax = -1;
            stepr = (T) gain * (maxr * qr - maxi * qi);
            stepi = (T) gain * (maxr * qi + maxi * qr);
            CIND1R(mdl,argmax,T) += stepr;
            CIND1I(mdl,argmax,T) += stepi;
            // Take next step and compute score
            for (int n=0; n < dim; n++) {
                wrap_n = (n + argmax) % dim;
                CIND1R(res,wrap_n,T) -= CIND1R(ker,n,T) * stepr - \
                                        CIND1I(ker,n,T) * stepi;
                CIND1I(res,wrap_n,T) -= CIND1R(ker,n,T) * stepi + \
                                        CIND1I(ker,n,T) * stepr;
                valr = CIND1R(res,wrap_n,T);
                vali = CIND1I(res,wrap_n,T);
                mval = valr * valr + vali * vali;
                nscore += mval;
                if (mval > mmax && IND1(area,n,int)) {
                    nargmax = wrap_n;
                    maxr = valr;
                    maxi = vali;
                    mmax = mval;
                }
            }
            nscore = sqrt(nscore / dim);
            if (firstscore < 0) firstscore = nscore;
            if (verb != 0)
                printf("Iter %d: Max=(%d), Score = %f, Prev = %f\n", \
                    i, nargmax, (double) (nscore/firstscore), \
                    (double) (score/firstscore));
            if (score > 0 && nscore > score) {
                if (stop_if_div) {
                    // We've diverged: undo last step and give up
                    CIND1R(mdl,argmax,T) -= stepr;
                    CIND1I(mdl,argmax,T) -= stepi;
                    for (int n=0; n < dim; n++) {
                        wrap_n = (n + argmax) % dim;
                        CIND1R(res,wrap_n,T) += CIND1R(ker,n,T) * stepr - CIND1I(ker,n,T) * stepi;
                        CIND1I(res,wrap_n,T) += CIND1R(ker,n,T) * stepi + CIND1I(ker,n,T) * stepr;
                    }
                    return -i;
                } else if (best_score < 0 || score < best_score) {
                    // We've diverged: buf prev score in case it's global best
                    for (int n=0; n < dim; n++) {
                        wrap_n = (n + argmax) % dim;
                        best_mdl[2*n+0] = CIND1R(mdl,n,T);
                        best_mdl[2*n+1] = CIND1I(mdl,n,T);
                        best_res[2*wrap_n+0] = CIND1R(res,wrap_n,T) + CIND1R(ker,n,T) * stepr - CIND1I(ker,n,T) * stepi;
                        best_res[2*wrap_n+1] = CIND1I(res,wrap_n,T) + CIND1R(ker,n,T) * stepi + CIND1I(ker,n,T) * stepr;
                    }
                    best_mdl[2*argmax+0] -= stepr;
                    best_mdl[2*argmax+1] -= stepi;
                    best_score = score;
                    i = 0;  // Reset maxiter counter
                }
            } else if (score > 0 && (score - nscore) / firstscore < tol) {
                // We're done
                if (best_mdl != NULL) { free(best_mdl); free(best_res); }
                return i;
            } else if (not stop_if_div && (best_score < 0 || nscore < best_score)) {
                i = 0;  // Reset maxiter counter
            }
            score = nscore;
            argmax = nargmax;
        }
        // If we end on maxiter, then make sure mdl/res reflect best score
        if (best_score > 0 && best_score < nscore) {
            for (int n=0; n < dim; n++) {
                CIND1R(mdl,n,T) = best_mdl[2*n+0];
                CIND1I(mdl,n,T) = best_mdl[2*n+1];
                CIND1R(res,n,T) = best_res[2*n+0];
                CIND1I(res,n,T) = best_res[2*n+1];
            }
        }   
        if (best_mdl != NULL) { free(best_mdl); free(best_res); }
        return maxiter;
    }
};  // END TEMPLATE

// __        __                               
// \ \      / / __ __ _ _ __  _ __   ___ _ __ 
//  \ \ /\ / / '__/ _` | '_ \| '_ \ / _ \ '__|
//   \ V  V /| | | (_| | |_) | |_) |  __/ |   
//    \_/\_/ |_|  \__,_| .__/| .__/ \___|_|   
//                     |_|   |_|              

// Clean wrapper that handles all different data types and dimensions
PyObject *clean(PyObject *self, PyObject *args, PyObject *kwargs) {
    PyArrayObject *res, *ker, *mdl, *area;
    double gain=.1, tol=.001;
    int maxiter=200, rank=0, dim1, dim2, rv, stop_if_div=0, verb=0, pos_def=0;
<<<<<<< HEAD
    static char *kwlist[] = {"res", "ker", "mdl", "gain", \
=======
    static char *kwlist[] = {"res", "ker", "mdl", "area", "gain", \
>>>>>>> c7b53b83
                             "maxiter", "tol", 
                            "stop_if_div", "verbose","pos_def", NULL};
    // Parse arguments and perform sanity check
    if (!PyArg_ParseTupleAndKeywords(args, kwargs, "O!O!O!|didiii", kwlist, \
<<<<<<< HEAD
            &PyArray_Type, &res, &PyArray_Type, &ker, &PyArray_Type, &mdl, 
=======
            &PyArray_Type, &res, &PyArray_Type, &ker, &PyArray_Type, &area, &PyArray_Type, &mdl, 
>>>>>>> c7b53b83
            &gain, &maxiter, &tol, &stop_if_div, &verb, &pos_def)) 
        return NULL;
    if (RANK(res) == 1) {
        rank = 1;
        CHK_ARRAY_RANK(ker, 1); CHK_ARRAY_RANK(mdl, 1); CHK_ARRAY_RANK(area, 1);
        dim1 = DIM(res,0);
        CHK_ARRAY_DIM(ker, 0, dim1); CHK_ARRAY_DIM(mdl, 0, dim1); CHK_ARRAY_DIM(area, 0, dim1);
    } else if (RANK(res) == 2) {
        rank = 2;
        CHK_ARRAY_RANK(ker, 2); CHK_ARRAY_RANK(mdl, 2); CHK_ARRAY_RANK(area, 2);
        dim1 = DIM(res,0); dim2 = DIM(res,1);
        CHK_ARRAY_DIM(ker, 0, dim1); CHK_ARRAY_DIM(mdl, 0, dim1); CHK_ARRAY_DIM(area, 0, dim1);
        CHK_ARRAY_DIM(ker, 1, dim2); CHK_ARRAY_DIM(mdl, 1, dim2); CHK_ARRAY_DIM(area, 1, dim2);
    }
    if (TYPE(res) != TYPE(ker) || TYPE(res) != TYPE(mdl)) {
        PyErr_Format(PyExc_ValueError, "array types must match");
        return NULL;
    }
    if (TYPE(area) != NPY_LONG) {
        PyErr_Format(PyExc_ValueError, "area must by of type 'int'");
        return NULL;
    }
    Py_INCREF(res); Py_INCREF(ker); Py_INCREF(mdl);
    // Use template to implement data loops for all data types
    if (TYPE(res) == NPY_FLOAT) {
        if (rank == 1) {
<<<<<<< HEAD
            rv = Clean<float>::clean_1d_r(res,ker,mdl,gain,maxiter,tol,stop_if_div,verb,pos_def);
        } else {
            rv = Clean<float>::clean_2d_r(res,ker,mdl,gain,maxiter,tol,stop_if_div,verb,pos_def);
        }
    } else if (TYPE(res) == NPY_DOUBLE) {
        if (rank == 1) {
            rv = Clean<double>::clean_1d_r(res,ker,mdl,gain,maxiter,tol,stop_if_div,verb,pos_def);
        } else {
            rv = Clean<double>::clean_2d_r(res,ker,mdl,gain,maxiter,tol,stop_if_div,verb,pos_def);
        }
    } else if (TYPE(res) == NPY_LONGDOUBLE) {
        if (rank == 1) {
            rv = Clean<long double>::clean_1d_r(res,ker,mdl,gain,maxiter,tol,stop_if_div,verb,pos_def);
        } else {
            rv = Clean<long double>::clean_2d_r(res,ker,mdl,gain,maxiter,tol,stop_if_div,verb,pos_def);
        }
    } else if (TYPE(res) == NPY_CFLOAT) {
        if (rank == 1) {
            rv = Clean<float>::clean_1d_c(res,ker,mdl,gain,maxiter,tol,stop_if_div,verb,pos_def);
        } else {
            rv = Clean<float>::clean_2d_c(res,ker,mdl,gain,maxiter,tol,stop_if_div,verb,pos_def);
        }
    } else if (TYPE(res) == NPY_CDOUBLE) {
        if (rank == 1) {
            rv = Clean<double>::clean_1d_c(res,ker,mdl,gain,maxiter,tol,stop_if_div,verb,pos_def);
        } else {
            rv = Clean<double>::clean_2d_c(res,ker,mdl,gain,maxiter,tol,stop_if_div,verb,pos_def);
        }
    } else if (TYPE(res) == NPY_CLONGDOUBLE) {
        if (rank == 1) {
            rv = Clean<long double>::clean_1d_c(res,ker,mdl,gain,maxiter,tol,stop_if_div,verb,pos_def);
        } else {
            rv = Clean<long double>::clean_2d_c(res,ker,mdl,gain,maxiter,tol,stop_if_div,verb,pos_def);
=======
            rv = Clean<float>::clean_1d_r(res,ker,mdl,area,gain,maxiter,tol,stop_if_div,verb,pos_def);
        } else {
            rv = Clean<float>::clean_2d_r(res,ker,mdl,area,gain,maxiter,tol,stop_if_div,verb,pos_def);
        }
    } else if (TYPE(res) == NPY_DOUBLE) {
        if (rank == 1) {
            rv = Clean<double>::clean_1d_r(res,ker,mdl,area,gain,maxiter,tol,stop_if_div,verb,pos_def);
        } else {
            rv = Clean<double>::clean_2d_r(res,ker,mdl,area,gain,maxiter,tol,stop_if_div,verb,pos_def);
        }
    } else if (TYPE(res) == NPY_LONGDOUBLE) {
        if (rank == 1) {
            rv = Clean<long double>::clean_1d_r(res,ker,mdl,area,gain,maxiter,tol,stop_if_div,verb,pos_def);
        } else {
            rv = Clean<long double>::clean_2d_r(res,ker,mdl,area,gain,maxiter,tol,stop_if_div,verb,pos_def);
        }
    } else if (TYPE(res) == NPY_CFLOAT) {
        if (rank == 1) {
            rv = Clean<float>::clean_1d_c(res,ker,mdl,area,gain,maxiter,tol,stop_if_div,verb,pos_def);
        } else {
            rv = Clean<float>::clean_2d_c(res,ker,mdl,area,gain,maxiter,tol,stop_if_div,verb,pos_def);
        }
    } else if (TYPE(res) == NPY_CDOUBLE) {
        if (rank == 1) {
            rv = Clean<double>::clean_1d_c(res,ker,mdl,area,gain,maxiter,tol,stop_if_div,verb,pos_def);
        } else {
            rv = Clean<double>::clean_2d_c(res,ker,mdl,area,gain,maxiter,tol,stop_if_div,verb,pos_def);
        }
    } else if (TYPE(res) == NPY_CLONGDOUBLE) {
        if (rank == 1) {
            rv = Clean<long double>::clean_1d_c(res,ker,mdl,area,gain,maxiter,tol,stop_if_div,verb,pos_def);
        } else {
            rv = Clean<long double>::clean_2d_c(res,ker,mdl,area,gain,maxiter,tol,stop_if_div,verb,pos_def);
>>>>>>> c7b53b83
        }
    } else {
        PyErr_Format(PyExc_ValueError, "Unsupported data type.");
        return NULL;
    }
    Py_DECREF(res); Py_DECREF(ker); Py_DECREF(mdl);
    return Py_BuildValue("i", rv);
}

// Wrap function into module
static PyMethodDef DeconvMethods[] = {
    {"clean", (PyCFunction)clean, METH_VARARGS|METH_KEYWORDS,
        "clean(res,ker,mdl,gain=.1,maxiter=200,tol=.001,stop_if_div=0,verbose=0,pos_def=0)\nPerform a 1 or 2 dimensional deconvolution using the CLEAN algorithm.."},
    {NULL, NULL}
};

PyMODINIT_FUNC init_deconv(void) {
    (void) Py_InitModule("_deconv", DeconvMethods);
    import_array();
};<|MERGE_RESOLUTION|>--- conflicted
+++ resolved
@@ -51,11 +51,7 @@
     //  \____|_|\___|\__,_|_| |_|_____\__,_|_|   
     // Does a 2d real-valued clean
     static int clean_2d_r(PyArrayObject *res, PyArrayObject *ker,
-<<<<<<< HEAD
-            PyArrayObject *mdl, double gain, int maxiter, 
-=======
             PyArrayObject *mdl, PyArrayObject *area, double gain, int maxiter, 
->>>>>>> c7b53b83
             double tol, int stop_if_div, int verb, int pos_def) {
         T score=-1, nscore, best_score=-1; 
         T max=0, mmax, val, mval, step, q=0, mq=0;
@@ -95,11 +91,7 @@
                     mval = val * val;
                     nscore += mval;
                     if (pos_def != 0) {
-<<<<<<< HEAD
-                        if (mval > mmax) {
-=======
                         if (mval > mmax && IND2(area,n1,n2,int)) {
->>>>>>> c7b53b83
                             nargmax1 = wrap_n1; nargmax2 = wrap_n2;
                             max = val;
                             mmax=mval;
@@ -176,11 +168,7 @@
     //  \____|_|\___|\__,_|_| |_|_|\__,_|_|   
     // Does a 1d real-valued clean
     static int clean_1d_r(PyArrayObject *res, PyArrayObject *ker, 
-<<<<<<< HEAD
-            PyArrayObject *mdl, double gain, int maxiter, double tol,
-=======
             PyArrayObject *mdl, PyArrayObject *area, double gain, int maxiter, double tol,
->>>>>>> c7b53b83
             int stop_if_div, int verb, int pos_def) {
         T score=-1, nscore, best_score=-1;
         T max=0, mmax, val, mval, step, q=0, mq=0;
@@ -273,11 +261,7 @@
     //  \____|_|\___|\__,_|_| |_|_____\__,_|\___|
     // Does a 2d complex-valued clean
     static int clean_2d_c(PyArrayObject *res, PyArrayObject *ker,
-<<<<<<< HEAD
-            PyArrayObject *mdl, double gain, int maxiter, double tol,
-=======
             PyArrayObject *mdl, PyArrayObject *area, double gain, int maxiter, double tol,
->>>>>>> c7b53b83
             int stop_if_div, int verb, int pos_def) {
         T maxr=0, maxi=0, valr, vali, stepr, stepi, qr=0, qi=0;
         T score=-1, nscore, best_score=-1;
@@ -400,11 +384,7 @@
     //  \____|_|\___|\__,_|_| |_|_|\__,_|\___|
     // Does a 1d complex-valued clean
     static int clean_1d_c(PyArrayObject *res, PyArrayObject *ker, 
-<<<<<<< HEAD
-            PyArrayObject *mdl, double gain, int maxiter, double tol,
-=======
             PyArrayObject *mdl, PyArrayObject *area, double gain, int maxiter, double tol,
->>>>>>> c7b53b83
             int stop_if_div, int verb, int pos_def) {
         T maxr=0, maxi=0, valr, vali, stepr, stepi, qr=0, qi=0;
         T score=-1, nscore, best_score=-1;
@@ -522,20 +502,12 @@
     PyArrayObject *res, *ker, *mdl, *area;
     double gain=.1, tol=.001;
     int maxiter=200, rank=0, dim1, dim2, rv, stop_if_div=0, verb=0, pos_def=0;
-<<<<<<< HEAD
-    static char *kwlist[] = {"res", "ker", "mdl", "gain", \
-=======
     static char *kwlist[] = {"res", "ker", "mdl", "area", "gain", \
->>>>>>> c7b53b83
                              "maxiter", "tol", 
                             "stop_if_div", "verbose","pos_def", NULL};
     // Parse arguments and perform sanity check
     if (!PyArg_ParseTupleAndKeywords(args, kwargs, "O!O!O!|didiii", kwlist, \
-<<<<<<< HEAD
-            &PyArray_Type, &res, &PyArray_Type, &ker, &PyArray_Type, &mdl, 
-=======
             &PyArray_Type, &res, &PyArray_Type, &ker, &PyArray_Type, &area, &PyArray_Type, &mdl, 
->>>>>>> c7b53b83
             &gain, &maxiter, &tol, &stop_if_div, &verb, &pos_def)) 
         return NULL;
     if (RANK(res) == 1) {
@@ -562,41 +534,6 @@
     // Use template to implement data loops for all data types
     if (TYPE(res) == NPY_FLOAT) {
         if (rank == 1) {
-<<<<<<< HEAD
-            rv = Clean<float>::clean_1d_r(res,ker,mdl,gain,maxiter,tol,stop_if_div,verb,pos_def);
-        } else {
-            rv = Clean<float>::clean_2d_r(res,ker,mdl,gain,maxiter,tol,stop_if_div,verb,pos_def);
-        }
-    } else if (TYPE(res) == NPY_DOUBLE) {
-        if (rank == 1) {
-            rv = Clean<double>::clean_1d_r(res,ker,mdl,gain,maxiter,tol,stop_if_div,verb,pos_def);
-        } else {
-            rv = Clean<double>::clean_2d_r(res,ker,mdl,gain,maxiter,tol,stop_if_div,verb,pos_def);
-        }
-    } else if (TYPE(res) == NPY_LONGDOUBLE) {
-        if (rank == 1) {
-            rv = Clean<long double>::clean_1d_r(res,ker,mdl,gain,maxiter,tol,stop_if_div,verb,pos_def);
-        } else {
-            rv = Clean<long double>::clean_2d_r(res,ker,mdl,gain,maxiter,tol,stop_if_div,verb,pos_def);
-        }
-    } else if (TYPE(res) == NPY_CFLOAT) {
-        if (rank == 1) {
-            rv = Clean<float>::clean_1d_c(res,ker,mdl,gain,maxiter,tol,stop_if_div,verb,pos_def);
-        } else {
-            rv = Clean<float>::clean_2d_c(res,ker,mdl,gain,maxiter,tol,stop_if_div,verb,pos_def);
-        }
-    } else if (TYPE(res) == NPY_CDOUBLE) {
-        if (rank == 1) {
-            rv = Clean<double>::clean_1d_c(res,ker,mdl,gain,maxiter,tol,stop_if_div,verb,pos_def);
-        } else {
-            rv = Clean<double>::clean_2d_c(res,ker,mdl,gain,maxiter,tol,stop_if_div,verb,pos_def);
-        }
-    } else if (TYPE(res) == NPY_CLONGDOUBLE) {
-        if (rank == 1) {
-            rv = Clean<long double>::clean_1d_c(res,ker,mdl,gain,maxiter,tol,stop_if_div,verb,pos_def);
-        } else {
-            rv = Clean<long double>::clean_2d_c(res,ker,mdl,gain,maxiter,tol,stop_if_div,verb,pos_def);
-=======
             rv = Clean<float>::clean_1d_r(res,ker,mdl,area,gain,maxiter,tol,stop_if_div,verb,pos_def);
         } else {
             rv = Clean<float>::clean_2d_r(res,ker,mdl,area,gain,maxiter,tol,stop_if_div,verb,pos_def);
@@ -630,7 +567,6 @@
             rv = Clean<long double>::clean_1d_c(res,ker,mdl,area,gain,maxiter,tol,stop_if_div,verb,pos_def);
         } else {
             rv = Clean<long double>::clean_2d_c(res,ker,mdl,area,gain,maxiter,tol,stop_if_div,verb,pos_def);
->>>>>>> c7b53b83
         }
     } else {
         PyErr_Format(PyExc_ValueError, "Unsupported data type.");
