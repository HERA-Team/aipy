"""
Module for adding polarization information to models.
"""

from aipy import coord,fit,miriad
import numpy as np

#  _   ___     __
# | | | \ \   / /
# | | | |\ \ / /
# | |_| | \ V /
#  \___/   \_/
#

class UV(miriad.UV):
    def read_pol(self):
        """ Reliably read polarization metadata."""
        return miriad.pol2str[self._rdvr('pol','i')]
    def write_pol(self,pol):
        """Reliably write polarization metadata."""
        try: return self._wrvr('pol','i',miriad.str2pol[pol])
        except(KeyError): 
            print pol,"is not a reasonable polarization value!"
            return

#  _   _ _   _ _ _ _           _____                 _   _                 
# | | | | |_(_) (_) |_ _   _  |  ___|   _ _ __   ___| |_(_) ___  _ __  ___ 
# | | | | __| | | | __| | | | | |_ | | | | '_ \ / __| __| |/ _ \| '_ \/ __|
# | |_| | |_| | | | |_| |_| | |  _|| |_| | | | | (__| |_| | (_) | | | \__ \
#  \___/ \__|_|_|_|\__|\__, | |_|   \__,_|_| |_|\___|\__|_|\___/|_| |_|___/
#                      |___/        

xy2s_m = np.array([[1.,   0.,  0.,  1.],
                   [1.,   0.,  0., -1.],
                   [0.,   1.,  1.,  0.],
                   [0., -1.j, 1.j,  0.]])

s2xy_m = np.linalg.inv(xy2s_m)

def ParAng(ha,dec,lat):
    """
    For any hour angle, declenation in an image, calculate the paralactic angle at that point. Remember to multiply this by 2 when you're
    doing anything with it...
    """
    up = (np.cos(lat)*np.sin(ha))
    down = (np.sin(lat)*np.cos(dec))-(np.cos(lat)*np.sin(dec)*np.cos(ha))
    return np.arctan2(up,down)

def stokes2xy(V_s):
    """Rotate a Stokes visibility to an XY visibility."""
    if type(V_s) == dict:
        try:
            V_s = np.array([V_s['I'],V_s['Q'],V_s['U'],V_s['V']])
            V_xy_arr = np.dot(s2xy_m,V_s)
            V_xy = {}
            for i,prm in enumerate(('xx','xy','yx','yy')):
                V_xy[prm] = V_xy_arr[i]
            return V_xy
        except(KeyError):
            print 'Label your data array differently!',V_s.keys()
            return None
    else: return np.dot(s2xy_m,V_xy)

def xy2stokes(V_xy):
    """Rotate an XY visibility into a Stokes' visibility."""
    if type(V_xy) == dict:
        try:
            V_xy = np.array([V_xy['xx'],V_xy['xy'],V_xy['yx'],V_xy['yy']])
            V_s_arr = np.dot(xy2s_m,V_xy)
            V_s = {}
            for i,prm in enumerate(('I','Q','U','V')):
                V_s[prm] = V_s_arr[i]
            return V_s
        except(KeyError):
            print 'Label your data array differently!',V_xy.keys()
            return None
    else: return np.dot(xy2s_m,V_xy)

def QU2p(V):
    """If you can't get an absolute polarization calibration, p = \sqrt{Q^2+U^2}/I may be useful. Do that transformation. Make sure input visibility is stored as a dictionary!!!"""
    V = normalizeI(V)
    try: V['p'] = np.sqrt(np.abs(V['Q'])**2 + np.abs(V['U'])**2)
    except(KeyError):
        V = xy2stokes(V)
        V['p'] = np.sqrt(np.abs(V['Q'])**2 + np.abs(V['U'])**2)
    return V

def normalizeI(V):
    """ Divide each visibility by Stokes' I."""
    try: I = V['I']
    except(KeyError):
        V_s = xy2stokes(V)
        I = V_s['I']
    for prm in V:
        V[prm] /= I
    return V

#  ____
# | __ )  ___  __ _ _ ___ ___
# |  _ \ / _ \/ _` | '_  `_  \
# | |_) |  __/ (_| | | | | | |
# |____/ \___|\__,_|_| |_| |_|

#     _          _                         
#    / \   _ __ | |_ ___ _ __  _ __   __ _ 
#   / _ \ | '_ \| __/ _ \ '_ \| '_ \ / _` |
#  / ___ \| | | | ||  __/ | | | | | | (_| |
# /_/   \_\_| |_|\__\___|_| |_|_| |_|\__,_|

class Antenna(fit.Antenna):
    def bm_response(self,top,pol='x'):
        """Introduce Stoke' parameters in to the definition of the beam."""
        if pol in ('x','y'):
            return fit.Antenna.bm_response(self,top,pol)
        else:
            assert(pol in ('I','Q','U','V'))
            if pol in ('I','Q'): return np.sqrt(fit.Antenna.bm_response(self,top,pol='x')**2+fit.Antenna.bm_response(self,top,pol='y')**2)
            if pol in ('U','V'): return np.sqrt(2.*fit.Antenna.bm_response(self,top,pol='x')*fit.Antenna.bm_response(self,top,pol='y'))

#     _          _                            _                         
#    / \   _ __ | |_ ___ _ __  _ __   __ _   / \   _ __ _ __ __ _ _   _ 
#   / _ \ | '_ \| __/ _ \ '_ \| '_ \ / _` | / _ \ | '__| '__/ _` | | | |
#  / ___ \| | | | ||  __/ | | | | | | (_| |/ ___ \| |  | | | (_| | |_| |
# /_/   \_\_| |_|\__\___|_| |_|_| |_|\__,_/_/   \_\_|  |_|  \__,_|\__, |
#                                                                 |___/ 

class AntennaArray(fit.AntennaArray):
<<<<<<< HEAD
    def get_phs_offset(self,i,j,pol):
        """This assumes you've run apply_cal.py before callihg this function."""
        if pol in ('xx','xy','yx','yy'): return fit.AntennaArray.get_phs_offset(self,i,j,pol)
        if pol in ('I','Q','U','V'): return np.zeros_like(self.get_afreqs()) 
    def passband(self,i,j,pol):
        """This assumes you've run apply_cal.py before calling this function."""
        if pol in ('xx','xy','yx','yy'): return fit.AntennaArray.passband(self,i,j,pol)
        if pol in ('I','Q','U','V'): return np.ones_like(self.get_afreqs()) 
    def bm_response(self,i,j,pol):
=======
    def get_phs_offset(self,i,j,*args):
        if len(args)>0:
            pol = args[0]
        else: 
            return fit.AntennaArray.get_phs_offset(self,i,j)
        """This assumes you've run apply_cal.py before callihg this function."""
        if pol in ('xx','xy','yx','yy'): return fit.AntennaArray.get_phs_offset(self,i,j,pol)
        if pol in ('I','Q','U','V'): return np.zeros_like(self.get_afreqs()) 
    def passband(self,i,j,*args):
        if len(args)>0:
            pol = args[0]
        else: 
            return fit.AntennaArray.passband(self,i,j)
        """This assumes you've run apply_cal.py before calling this function."""
        if pol in ('xx','xy','yx','yy'): return fit.AntennaArray.passband(self,i,j,pol)
        if pol in ('I','Q','U','V'): return np.ones_like(self.get_afreqs()) 
    def bm_response(self,i,j,*args):
        if len(args)>0:
            pol = args[0]
        else: 
            return fit.AntennaArray.bm_response(self,i,j)
>>>>>>> 6d4b4d1d
        """Introduce Stokes' parameters into the definition of the beam."""
        try: return fit.AntennaArray.bm_response(self,i,j,pol)
        except(AssertionError):
            assert(pol in ('I','Q','U','V'))
            if pol in ('I','Q'): return fit.AntennaArray.bm_response(self,i,j,'xx')+fit.AntennaArray.bm_response(self,i,j,'yy')
            if pol in ('U','V'): return 2.* fit.AntennaArray.bm_response(self,i,j,'xy')<|MERGE_RESOLUTION|>--- conflicted
+++ resolved
@@ -125,17 +125,6 @@
 #                                                                 |___/ 
 
 class AntennaArray(fit.AntennaArray):
-<<<<<<< HEAD
-    def get_phs_offset(self,i,j,pol):
-        """This assumes you've run apply_cal.py before callihg this function."""
-        if pol in ('xx','xy','yx','yy'): return fit.AntennaArray.get_phs_offset(self,i,j,pol)
-        if pol in ('I','Q','U','V'): return np.zeros_like(self.get_afreqs()) 
-    def passband(self,i,j,pol):
-        """This assumes you've run apply_cal.py before calling this function."""
-        if pol in ('xx','xy','yx','yy'): return fit.AntennaArray.passband(self,i,j,pol)
-        if pol in ('I','Q','U','V'): return np.ones_like(self.get_afreqs()) 
-    def bm_response(self,i,j,pol):
-=======
     def get_phs_offset(self,i,j,*args):
         if len(args)>0:
             pol = args[0]
@@ -157,7 +146,6 @@
             pol = args[0]
         else: 
             return fit.AntennaArray.bm_response(self,i,j)
->>>>>>> 6d4b4d1d
         """Introduce Stokes' parameters into the definition of the beam."""
         try: return fit.AntennaArray.bm_response(self,i,j,pol)
         except(AssertionError):
