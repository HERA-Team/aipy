#! /usr/bin/env python
"""
This is a general-purpose script for deconvolving dirty images by a 
corresponding PSF to produce a clean image.
"""

import aipy as a, numpy as n, sys, optparse, ephem, os

o = optparse.OptionParser()
o.set_usage('cl_img.py [options] *.dim.fits *.dbm.fits')
o.set_description(__doc__)
o.add_option('-d', '--deconv', dest='deconv', default='cln',
    help='Attempt to deconvolve the dirty image by the dirty beam using the specified deconvolver (none,mem,lsq,cln,ann).')
o.add_option('-o', '--output', dest='output', default='bim',
    help='Comma delimited list of data to generate FITS files for.  Can be: cim (clean image), cimc (clean image, convolved with central lobe of dirty beam) rim (residual image), or bim (best image = clean + residuals). Default is bim.')
o.add_option('--var', dest='var', type='float', default=.6,
    help='Starting guess for variance in maximum entropy fit (defaults to variance of dirty image.')
o.add_option('--tol', dest='tol', type='float', default=1e-6,
    help='Tolerance for successful deconvolution.  For annealing, interpreted as cooling speed.')
o.add_option('--div', dest='div', action='store_true',
    help='Allow clean to diverge (i.e. allow residual score to increase)')
o.add_option('--minuv', dest='minuv', type='float', default=0.,
    help='Minimum uv length to include (post-gridding)')
o.add_option('--maxuv', dest='maxuv', type='float', default=-1,
    help='Maximum uv length to include (post-gridding)')
o.add_option('-r', '--rewgt', dest='rewgt',  default='natural',
<<<<<<< HEAD
    help='Reweighting to apply to dim/dbm data before cleaning.  Options are: natural, uniform(LEVEL), or radial, where LEVEL is the fractional cutoff for using uniform weighting (recommended range .01 to .1).  Default is natural')
o.add_option('-g','--gain',dest='gain',default=0.1,type='float',help='Loop gain, default=0.1')
o.add_option('--pos_def',dest='pos_def',action='store_true',help="Don't set any negative clean components.")
=======
    help='Reweighting to apply to dim/dbm data before cleaning.  Options are: natural, uniform(LEVEL), radial, or midrange, where LEVEL is the fractional cutoff for using uniform weighting (recommended range .01 to .1).  Default is natural')
>>>>>>> fdd9f0d6
o.add_option('--maxiter', dest='maxiter', type='int', default=200,
    help='Number of allowable iterations per deconvolve attempt.')
opts, args = o.parse_args(sys.argv[1:])

# Parse command-line options
outputs = opts.output.split(',')
keys = {}
for arg in args: keys[arg[:-len('.dim.fits')]] = None
keys = keys.keys()
keys.sort()

# Define a quick function writing an image to a FITS file
def to_fits(prefix,ftag,i,kwds):
    filename = '%s.%s.fits' % (prefix, ftag)
    print 'Saving data to', filename
    a.img.to_fits(filename, i.astype(n.float32), clobber=True, **kwds)

# Loop through all specified files
for cnt, k in enumerate(keys):
    fdim,fdbm = k+'.dim.fits', k+'.dbm.fits'
    print '-----------------------------------------------------------'
    print '%d / %d' % (cnt + 1, len(keys))
    print 'Deconvolving %s by %s' % (fdim, fdbm)
    if n.all([os.path.exists('%s.%s.fits' % (k,ftag)) for ftag in outputs]):
        print 'All output files exist already... skipping.'
        continue
    dim, kwds = a.img.from_fits(fdim)
    dbm, kwds = a.img.from_fits(fdbm)
    dim = dim.astype(n.float32)
    dbm = dbm.astype(n.float32)
    if n.all(dbm == 0):
        print 'No data in image, so skipping.'
        continue
    print kwds
    size = 1/(kwds['d_ra']*a.img.deg2rad)
    res = size/dim.shape[0]
    im = a.img.Img(size=size, res=res)
    u,v = im.get_uv()
    r = n.sqrt(u**2+v**2)
    dim,dbm = dim.squeeze(), dbm.squeeze()
    DIM = dim.shape[0]
    uvs,bms = n.fft.fft2(dim), n.fft.fft2(dbm)
    if opts.rewgt.startswith('natural'): pass
    else:
        if opts.rewgt.startswith('uniform'): 
            level = float(opts.rewgt.split('(')[-1][:-1])
            abms = n.abs(bms)
            thresh = abms.max() * level
            divisor = abms.clip(thresh, n.Inf)
            uvs /= divisor; bms /= divisor
        elif opts.rewgt.startswith('radial'):
            #x,y = n.indices(dim.shape)
            #x = a.img.recenter(x - DIM/2, (DIM/2,DIM/2))
            #y = a.img.recenter(y - DIM/2, (DIM/2,DIM/2))
            #r = n.sqrt(x**2 + y**2)
            uvs *= r; bms *= r
        elif opts.rewgt.startswith('midrange'):
            x,y = n.indices(dim.shape)
            x = a.img.recenter(x - DIM/2, (DIM/2,DIM/2))
            y = a.img.recenter(y - DIM/2, (DIM/2,DIM/2))
            wgt = x**2 + y**2
            wgt = wgt.astype(n.float32) / (DIM/2)**2
            wgt = wgt * (1-wgt)
            wgt = n.where(wgt < 0, 0, wgt)
            uvs *= wgt; bms *= wgt
        else: raise ValueError('Unrecognized rewgt: %s' % opts.rewgt)
    #mask = n.where(r < opts.minuv, 0, 1)
    #mask = n.where(r > opts.maxuv, 0, mask)
    mask = 1
    if opts.minuv > 0: mask *= 1 - n.exp(-r**2/opts.minuv**2)
    if opts.maxuv > 0: mask *= n.exp(-r**2/opts.maxuv**2)
    dim = n.fft.ifft2(uvs * mask).real
    dbm = n.fft.ifft2(bms * mask).real
    
    dbm = a.img.recenter(dbm, (DIM/2,DIM/2))
    bm_gain = a.img.beam_gain(dbm)
    print 'Gain of dirty beam:', bm_gain
    if opts.deconv == 'mem':
        cim,info = a.deconv.maxent_findvar(dim, dbm, f_var0=opts.var,
            maxiter=opts.maxiter, verbose=True, tol=opts.tol, maxiterok=True)
    elif opts.deconv == 'lsq':
        cim,info = a.deconv.lsq(dim, dbm, 
            maxiter=opts.maxiter, verbose=True, tol=opts.tol)
    elif opts.deconv == 'cln':
        cim,info = a.deconv.clean(dim, dbm, gain=opts.gain, 
            maxiter=opts.maxiter, stop_if_div=not opts.div, 
            verbose=True, tol=opts.tol,pos_def=not opts.pos_def)
    elif opts.deconv == 'ann':
        cim,info = a.deconv.anneal(dim, dbm, maxiter=opts.maxiter, 
            cooling=lambda i,x: opts.tol*(1-n.cos(i/50.))*(x**2), verbose=True)
    else:
        cim,info = n.zeros_like(dim), {'res':dim}
    
    #Fit a 2d Gaussian to the dirty beam and convolve that with the clean components.
    dbm_fit = n.fft.fftshift(dbm)
    DIM = dbm.shape[0]
    lo,hi = (DIM-30)/2,(DIM+30)/2
    dbm_fit = dbm_fit[lo:hi,lo:hi]
    cbm = a.twodgauss.twodgaussian(a.twodgauss.moments(dbm_fit),shape=dbm.shape)
    cbm = a.img.recenter(cbm,(n.ceil((DIM+dbm_fit.shape[0])/2),n.ceil((DIM+dbm_fit.shape[0])/2)))
    cbm /= n.sum(cbm)

    cimc = n.fft.fftshift(n.fft.ifft2(n.fft.fft2(cim)*n.fft.fft2(cbm))).real

    rim = info['res']

    bim = rim / bm_gain + cimc 
    
    for ftag in ['cim','rim','bim','cimc']:
        if ftag in outputs: to_fits(k, ftag, eval(ftag), kwds)
    
<|MERGE_RESOLUTION|>--- conflicted
+++ resolved
@@ -24,13 +24,9 @@
 o.add_option('--maxuv', dest='maxuv', type='float', default=-1,
     help='Maximum uv length to include (post-gridding)')
 o.add_option('-r', '--rewgt', dest='rewgt',  default='natural',
-<<<<<<< HEAD
     help='Reweighting to apply to dim/dbm data before cleaning.  Options are: natural, uniform(LEVEL), or radial, where LEVEL is the fractional cutoff for using uniform weighting (recommended range .01 to .1).  Default is natural')
 o.add_option('-g','--gain',dest='gain',default=0.1,type='float',help='Loop gain, default=0.1')
 o.add_option('--pos_def',dest='pos_def',action='store_true',help="Don't set any negative clean components.")
-=======
-    help='Reweighting to apply to dim/dbm data before cleaning.  Options are: natural, uniform(LEVEL), radial, or midrange, where LEVEL is the fractional cutoff for using uniform weighting (recommended range .01 to .1).  Default is natural')
->>>>>>> fdd9f0d6
 o.add_option('--maxiter', dest='maxiter', type='int', default=200,
     help='Number of allowable iterations per deconvolve attempt.')
 opts, args = o.parse_args(sys.argv[1:])
