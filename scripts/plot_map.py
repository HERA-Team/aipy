#!/usr/bin/env python
"""
Script for displaying a projection of a spherical (Healpix) data set stored
in a *.fits file.

Author: Aaron Parsons
"""

import aipy as a, numpy as n, pylab as p, sys, os, ephem, optparse
import matplotlib as mpl

class Basemap:
    """A placeholder class to give plot_map.py some functionality if
    matplotlib-basemap is not installed."""
    def __init__(self, projection, lat_0=0, lon_0=0, **kwargs):
        if projection != 'cyl':
            raise ValueError('Without matplotlib-basemap installed, only cyl projection is supported.')
        self.lat_0, self.lon_0 = lat_0, lon_0
    def __call__(self, lon, lat, inverse=False):
        if inverse:
            lon = lon.astype(n.float) * 90 - self.lon_0
            lon = self.wrap(lon, -180, 180)
            lat = lat.astype(n.float) * 90 - self.lat_0
            lat = self.wrap(lat, -90, 90)
            return lon,lat
        else:
            x = (lon + self.lon_0) / 90.
            x = self.wrap(x, -2, 2)
            y = (lat + self.lat_0) / 90.
            y = self.wrap(y, -1, 1)
            return x,y
    def wrap(self, data, lo, hi):
        data = n.where(data >= hi, lo + (data - hi), data)
        data = n.where(data < lo, hi + (data - lo), data)
        return data
    def drawmapboundary(self): pass
    def drawmeridians(self, locs, **kwargs):
        x,y = self(locs, n.zeros_like(locs))
        x = self.wrap(x, -2, 2)
        p.xticks(x, visible=False)
        p.grid(True)
    def drawparallels(self, lats, **kwargs):
        x,y = self(n.zeros_like(lats),lats)
        y = self.wrap(y, -1, 1)
        p.yticks(y, [str(L) for L in lats])
        p.grid(True)
    def makegrid(self, dim1, dim2, returnxy=True):
        y,x = n.indices((dim2,dim1))
        x = 4 * x.astype(n.float)/dim1 - 2
        y = 1 - 2 * y.astype(n.float)/dim2
        lon,lat = self(x,y, inverse=True)
        if returnxy: return lon,lat, x,y
        else: return lon,lat
    def imshow(self, *args, **kwargs):
        kwargs['extent'] = (-2,2,-1,1)
        return p.imshow(*args, **kwargs)

# Try to import basemap module, but on failure use the above class
try: from mpl_toolkits.basemap import Basemap
except(ImportError): 
    try: from matplotlib.toolkits.basemap import Basemap
    except(ImportError): pass

o = optparse.OptionParser()
o.set_usage('plot_map.py [options] mapfile')
o.set_description(__doc__)
a.scripting.add_standard_options(o, cal=True, src=True, 
    cmap=True, max=True, drng=True)
o.add_option('-p', '--projection', dest='projection', default='moll',
    help='Map projection to use: moll (default), mill, cyl, robin, sinu.')
o.add_option('-m', '--mode', dest='mode', default='log',
    help='Plotting mode, can be log (default), lin.')
<<<<<<< HEAD
o.add_option('--interpolation', dest='interpolation', default='nearest',
    help='Sub-pixel interpolation.  Can be "nearest" or "bicubic".  Default nearest.')
o.add_option('-c', '--cen', dest='cen', type='float', 
    help="Center longitude/right ascension (in degrees) of map.  Default is 0 for galactic coordinate output, 180 for equatorial.")
=======
#o.add_option('-c', '--cen', dest='cen', type='float', 
#    help="Center longitude/right ascension (in degrees) of map.  Default is 0 for galactic coordinate output, 180 for equatorial.")
o.add_option('-c','--cen', dest='cen', 
    help="""Direction to point projection in the same format as the
     string that is parsed as a source. Uses default catalogs misc and helm unless
     other cat option is given.""")
>>>>>>> 3f32e163
o.add_option('-j', '--juldate', dest='juldate', type='float', 
    help='Julian date used for locating moving sources.')
o.add_option('--src_mark', dest='src_mark', default='',
    help='Marker to put on src locations.  Can be: ".,o,+,x,^,v".  Default no marker.')
o.add_option('--src_color', dest='src_color', default='k',
    help='Color of source label.  Can be: "k,w,r,b".  Default "k".')
o.add_option('-o', '--outfile', dest='outfile', default='',
    help='If provided, will save the figure to the specified file instead of popping up a window.')
o.add_option('--isys', dest='isys', default='eq',
    help='Input coordinate system (in map).  Can be eq (equatorial, default), ga (galactic), or ec (ecliptic).')
o.add_option('--osys', dest='osys', default='eq',
    help='Output coordinate system (plotted).  Can be eq (equatorial, default), ga (galactic), or ec (ecliptic)')
o.add_option('--iepoch', dest='iepoch', type='float', default=ephem.J2000,
    help='Epoch of input coordinates (in map).  Default J2000.')
o.add_option('--oepoch', dest='oepoch', type='float', default=ephem.J2000,
    help='Epoch of output coordinates (plotted).  Default J2000.')
o.add_option('--nobar', dest='nobar', action='store_true',
    help="Do not show colorbar.")
o.add_option('--nolabel',action='store_true',
    help="Suppress source labels. Only print src_marks (if enabled).")
o.add_option('--res', dest='res', type='float', default=0.25,
    help="Resolution of plot (in degrees).  Default 0.25.")
o.add_option('--nside', dest='nside', type='int',
    help="Manually set NSIDE (possibly degrading map) to a power of 2.")
o.add_option('--mask', dest='mask', type='float',
    help="Optional dB of weight below which data will be masked. Recommended=3")
o.add_option('--wcontour', type='int',
    help="Plot weight contours, averaged by this factor. recommended=10")
o.add_option('--contour',type='str',
    help="Plot the data as contours averaged by this factor. Recommended=2")
o.add_option('--skip_im',action='store_true',
    help="Don't plot the actual image. Just the contours and sources and stuff")
o.add_option('--interp', dest='interp', type='str',default=None,
    help="""Interpolation scheme for plotting.  Options are *None*, 'nearest', 'bilinear',
          'bicubic', 'spline16', 'spline36', 'hanning', 'hamming',
          'hermite', 'kaiser', 'quadric', 'catrom', 'gaussian',
          'bessel', 'mitchell', 'sinc', 'lanczos'""")
o.add_option('--blank',type='float',
    help="A flux threshold, below which will be blanked. default=None. [Jys]")
o.add_option('--facecolor',type='str',
    help='Input to the figure command. see help for pylab.figure. Default=None')
opts,args = o.parse_args(sys.argv[1:])

cmap = p.get_cmap(opts.cmap)
if opts.cen is None:
    if opts.osys == 'eq': opts.cen = '12_0'
    else: opts.cen = '0_0'
cen,coff,cats = a.scripting.parse_srcs(opts.cen,opts.cat)
cat = a.src.get_catalog(cen,catalogs=cats)
cen = cat[cat.keys()[0]]
ephem.FixedBody.compute(cen,ephem.J2000)
cenra = cen.ra*a.img.rad2deg
if opts.projection.startswith('sp'):
    map = Basemap(projection=opts.projection,boundinglat=cen.dec*a.img.rad2deg+90,
    lon_0=(360-cenra)%360, rsphere=1.)
elif opts.projection.startswith('bigstere'):
    map = Basemap(projection='spstere',lat_0=cen.dec*a.img.rad2deg,boundinglat=10,
    lon_0=(360-cenra)%360, rsphere=1.)
elif opts.projection.startswith('moll') and opts.osys!='ga':
    map = Basemap(projection=opts.projection,lat_0=cen.dec*a.img.rad2deg,
    lon_0=(360-cenra)%360, rsphere=1.,anchor='N')
    gal = Basemap(projection='moll',lat_0=27.12,lon_0=192.9,rsphere=1,anchor='N')
else:
    map = Basemap(projection=opts.projection,lat_0=cen.dec*a.img.rad2deg,
    lon_0=(360-cenra)%360, rsphere=1.,anchor='N')
lons,lats,x,y = map.makegrid(360/opts.res,180/opts.res, returnxy=True)
# Mask off parts of the image to be plotted that are outside of the map
lt = lats[:,0]
ln1 = n.ones_like(lt) * (lons[lons.shape[0]/2,0])
ln2 = n.ones_like(lt) * (lons[lons.shape[0]/2,-1])
x1,y1 = map(ln1,lt); x2,y2 = map(ln2,lt)
x = n.ma.array(x)
for c,(i,j) in enumerate(zip(x1,x2)): x[c] = n.ma.masked_outside(x[c], i, j)
mask = x.mask
#if opts.osys == 'eq': lons = 360 - lons
lats *= a.img.deg2rad; lons *= a.img.deg2rad
<<<<<<< HEAD
print 'Reading %s' % args[0]
h = a.map.Map(fromfits=args[0])
print 'SCHEME:', h.scheme()
print 'NSIDE:', h.nside()
if not opts.nside is None:
    nh = a.healpix.HealpixMap(nside=opts.nside)
    nh.from_hpm(h)
    h = nh
h.set_interpol(opts.interpolation != 'nearest')

crd = a.coord.radec2eq(n.array([lons.flatten(), lats.flatten()]))
m = a.coord.convert_m(opts.osys, opts.isys, 
    iepoch=opts.oepoch, oepoch=opts.iepoch)
x,y,z = n.dot(m, crd)
try: data, indices = h[x,y,z]
except(ValueError): data = h[x,y,z]
if not opts.mask is None:
    try:
        wgts = h.wgt[x,y,z]
        threshold = 10**(-opts.mask/10.)*n.max(wgts)
        msk = n.where(wgts > threshold, 1, 0)
        data *= msk
        print "Masking %2.0f%% of sky"% ((1 - msk.sum() / float(len(msk)))*100)
    except(AttributeError):
        print "Weights not included in file. No mask will be applied."
data.shape = lats.shape


# Generate source locations
if not opts.src is None:
    srclist,cutoff,catalogs = a.scripting.parse_srcs(opts.src, opts.cat)
    if not opts.cal is None:
        cat = a.cal.get_catalog(opts.cal, srclist, cutoff, catalogs)
    else:
        cat = a.src.get_catalog(srclist, cutoff, catalogs)
    o = ephem.Observer()
    if opts.juldate is None:
        o.date = ephem.J2000
        o.epoch = o.date
        try: del(cat['Sun'])
        except(KeyError): pass
    else:
        o.date = a.phs.juldate2ephem(opts.juldate)
        o.epoch = o.date
    for s in cat.values():
        try: a.phs.RadioFixedBody.compute(s, o)
        except(TypeError): a.phs.RadioSpecial.compute(s, o)
    #cat.compute(o)
    # lat/lon coordinates of sources
    scrds = [ephem.Equatorial(s.ra,s.dec,epoch=o.epoch) for s in cat.values()]
    afreqs = n.array([.150])
    cat.update_jys(afreqs)
    sflxs = cat.get_jys().squeeze()
    snams = cat.keys()
    if opts.osys == 'ga':
        scrds = [ephem.Galactic(s, epoch=opts.oepoch) for s in scrds]
    elif opts.osys == 'ec':
        scrds = [ephem.Ecliptic(s, epoch=opts.oepoch) for s in scrds]
    slats = n.array([float(s.get()[1]) for s in scrds]) * a.img.rad2deg
    slons = n.array([float(s.get()[0]) for s in scrds]) * a.img.rad2deg
    if opts.osys == 'eq': slons = 360 - slons
    slons = n.where(slons < -180, slons + 360, slons)
    slons = n.where(slons >= 180, slons - 360, slons)

# Generate map grid/outline
map.drawmapboundary()
map.drawmeridians(n.arange(-180, 180, 30))
map.drawparallels(n.arange(-90,90,30)[1:], labels=[0,1,0,0], labelstyle='+/-')
# Set up data to plot
if opts.mode.startswith('log'): data = n.log10(n.abs(data))
if opts.max is None: max = data.max()
else: max = opts.max
if opts.drng is None:
    min = data.min()
    if min < (max - 10): min = max-10
else: min = max - opts.drng
data = data.clip(min, max)
data = n.ma.array(data, mask=mask)
map.imshow(data, vmax=max, vmin=min, cmap=cmap, interpolation=opts.interpolation)

# Plot src labels and markers on top of map image
if not opts.src is None:
    sx, sy = map(slons,slats)
    for name, xpt, ypt, flx in zip(snams, sx, sy, sflxs):
        if xpt >= 1e30 or ypt >= 1e30: continue
        if opts.src_mark != '':
            map.plot(sx, sy, opts.src_color+opts.src_mark,markerfacecolor=None)
        if flx < 10: flx = 10
        p.text(xpt+.001, ypt+.001, name, size=5+2*int(n.round(n.log10(flx))),
            color=opts.src_color)
if not opts.nobar: p.colorbar(shrink=.5, format='%.2f')
else: p.subplots_adjust(.05,.05,.95,.95)
=======
if opts.osys=='ga' and opts.projection!='moll': lons *= -1
if opts.osys=='eq':lons *=-1
def xy2radec(x,y):
    lon,lat = map(x, y,inverse=True)
    lon = (360 - lon) % 360
    lon *= a.img.deg2rad; lat *= a.img.deg2rad
    ra,dec = ephem.hours(lon), ephem.degrees(lat)
    return ra,dec
def lb2radec(l,b):
    lon,lat = l,b
    ra,dec = ephem.Equatorial(ephem.Galactic(ephem.hours(lon),ephem.degrees(lat))).ra,\
    ephem.Equatorial(ephem.Galactic(ephem.hours(lon),ephem.degrees(lat))).dec
    return ra,dec

def format_coord(x,y):
    if opts.osys=='ga': 
        l,b = xy2radec(x,y)
        ra,dec = lb2radec(l,b)
    else:
        ra,dec = xy2radec(x,y)
    if opts.osys=='ga':
        return '#(l,b): (%s,%s), (RA,DEC): (%s, %s)' % (l,b,ra, dec)
    else:return '#(RA,DEC): (%s, %s)' % (ra, dec)

m2 = n.int(n.sqrt(len(args)))
m1 = n.int(n.floor(len(args)/m2))
if m2*m1<len(args):
    m2 += 1
    print "m2 +1"
if not opts.facecolor is None:
    p.figure(facecolor=opts.facecolor)
else:
    p.figure()
for i,file in enumerate(args):
    print 'Reading %s' % file
    h = a.map.Map(fromfits=file)
    print 'SCHEME:', h.scheme()
    print 'NSIDE:', h.nside()
    if not opts.nside is None:
        nh = a.healpix.HealpixMap(nside=opts.nside)
        nh.from_hpm(h)
        h = nh
    h.set_interpol(True)

    crd = a.coord.radec2eq(n.array([lons.flatten(), lats.flatten()]))
    m = a.coord.convert_m(opts.osys, opts.isys, 
        iepoch=opts.oepoch, oepoch=opts.iepoch)
    x,y,z = n.dot(m, crd)
    try: data, indices = h[x,y,z]
    except(ValueError): data = h[x,y,z]
    if not opts.mask is None:
        try:
            wgts = h.wgt[x,y,z]
            threshold = 10**(-opts.mask/10.)*n.max(wgts)
            msk = n.where(wgts > threshold, 1, 0)
            data *= msk
            print "Masking %2.0f%% of sky"% ((1 - msk.sum() / float(len(msk)))*100)
        except(AttributeError):
            print "Weights not included in file. No mask will be applied."
    data.shape = lats.shape

    # Generate source locations
    if not opts.src is None:
        srclist,cutoff,catalogs = a.scripting.parse_srcs(opts.src, opts.cat)
        if not opts.cal is None:
            cat = a.cal.get_catalog(opts.cal, srclist, cutoff, catalogs)
        else:
            cat = a.src.get_catalog(srclist, cutoff, catalogs)
        o = ephem.Observer()
        if opts.juldate is None:
            o.date = ephem.J2000
            o.epoch = o.date
            try: del(cat['Sun'])
            except(KeyError): pass
        else:
            o.date = a.phs.juldate2ephem(opts.juldate)
            o.epoch = o.date
        for s in cat.values():
            try: a.phs.RadioFixedBody.compute(s, o)
            except(TypeError): a.phs.RadioSpecial.compute(s, o)
        #cat.compute(o)
        # lat/lon coordinates of sources
        scrds = [ephem.Equatorial(s.ra,s.dec,epoch=o.epoch) for s in cat.values()]
        afreqs = n.array([.150])
        cat.update_jys(afreqs)
        sflxs = cat.get_jys().squeeze()
        if type(sflxs)==float:
            sflxs = [sflxs]
        snams = cat.keys()
        if opts.osys == 'ga':
            scrds = [ephem.Galactic(s, epoch=opts.oepoch) for s in scrds]
        elif opts.osys == 'ec':
            scrds = [ephem.Ecliptic(s, epoch=opts.oepoch) for s in scrds]
        slats = n.array([float(s.get()[1]) for s in scrds]) * a.img.rad2deg
        slons = n.array([float(s.get()[0]) for s in scrds]) * a.img.rad2deg
#        if opts.osys == 'eq': slons = 360 - slons
        slons = n.where(slons < -180, slons + 360, slons)
        slons = n.where(slons >= 180, slons - 360, slons)
        #if opts.osys=='ga':slons *= -1
>>>>>>> 3f32e163

    # Generate map grid/outline
    map.drawmapboundary()
    map.drawmeridians(n.arange(-180, 180, 30))
    #if not opts.proj.startswith('ortho'): map.drawparallels(n.arange(-90,90,30)[1:], labels=[0,1,0,0], labelstyle='+/-')
    # Set up data to plot
    if opts.mode.startswith('log'): data = n.log10(n.abs(data))
    elif opts.mode.startswith('atan'): data = n.arctan(data)
    if opts.max is None: max = data.max()
    else: max = opts.max
    if opts.drng is None:
        min = data.min()
        if min < (max - 10): min = max-10
    else: min = max - opts.drng
    data = data.clip(min, max)
    if not opts.projection in ['ortho','geos','spaeqd']: data = n.ma.array(data, mask=mask)

    ax = p.subplot(m1,m2,i+1,axisbg='k')
    if not opts.contour is None:
        scale = int(opts.contour.split(',')[0])
        try: 
            levels = opts.contour.split(',')[1]
            if len(levels.split('/'))>1:
                 levels = n.log10(n.array(levels.split('/')).astype(n.float))
            else: levels = int(levels)
            print "using levels",levels
        except(IndexError): print "no levels provided";levels = 3
        lons,lats,x,y = map.makegrid(360/opts.res/scale,
                                    180/opts.res/scale, returnxy=True)
        D= n.ma.array(n.zeros_like(lons),mask=n.zeros_like(lons))
#        print M.shape,mask.shape
        mpl.rcParams['contour.negative_linestyle'] = 'solid'
        if scale==1:
            D = data
        else:
            print "smoothing image"
            for i in range(data.shape[0]):
                for j in range(data.shape[1]):
                    D[i/scale,j/scale] += data[i,j]
                    if len(data.mask.shape)==2:
                        D.mask[i/scale,j/scale] |= data.mask[i,j]
            D /= scale
        print "computing and plotting contours"
        DC = map.contour(x,y,D,levels,colors='k',lw=6)
        p.clabel(DC, fontsize=10, inline=1)    
        print "flux levels = ",10**n.array(DC.levels)
    if opts.skip_im: pass
    if opts.osys=='ga': 
        print data.shape
        data = n.fliplr(data)
        print data.shape
    else: map.imshow(data, vmax=max, vmin=min, cmap=cmap,interpolation=opts.interp)
    ax.format_coord = format_coord
    # Plot src labels and markers on top of map image
    if not opts.src is None:
        sx, sy = map(slons,slats)
        for name, xpt, ypt, flx in zip(snams, sx, sy, sflxs):
            if xpt >= 1e30 or ypt >= 1e30: continue
            if opts.src_mark != '':
                map.plot(sx, sy, opts.src_color+opts.src_mark,markerfacecolor=None)
            if flx < 10: flx = 10
            if not opts.nolabel: 
                p.text(xpt+.001, ypt+.001, name, size=5+2*int(n.round(n.log10(flx))),
                    color=opts.src_color)
    if not opts.nobar: p.colorbar(shrink=.5, format='%.2f')
    else: p.subplots_adjust(.05,.05,.95,.95)
    if not opts.wcontour is None:
        scale = opts.wcontour
        lons,lats,x,y = map.makegrid(360/opts.res/scale,180/opts.res/scale, returnxy=True)
        #average down the wgts

        W,M = n.zeros_like(lons),n.zeros_like(lons)
        print "averaging weights"
        for i in range(wgts.shape[0]):
            for j in range(wgts.shape[1]):
                W[i/scale,j/scale] += wgts[i,j]
                M[i/scale,j/scale] += mask[i,j]
        W /=scale
        M /=scale        
        print "computing contours"
        mpl.rcParams['contour.negative_linestyle'] = 'solid'
        if opts.skip_im:
            C = map.contour(x,y,n.ma.array(n.log10(W),mask=M),colors='k',ls=1,lw=3)
        else:
            C = map.contour(x,y,n.ma.array(n.log10(W),mask=M),colors='w',ls=1,lw=3)
        p.clabel(C, fontsize=10, inline=1)
        print "Weight levels [dB]:",C.levels
    map.drawmapboundary()

def mk_arr(val, dtype=n.double):
    if type(val) is n.ndarray: return val.astype(dtype)
    return n.array(val, dtype=dtype).flatten()

if opts.outfile != '':
    print 'Saving to', opts.outfile
    p.savefig(opts.outfile,facecolor='k')
else:
    # Add right-click functionality for finding locations/strengths in map.
    cnt = 1
    def click(event):
        global cnt
        if event.button == 3: 
#            lon,lat = map(event.xdata, event.ydata, inverse=True)
#            if opts.osys == 'eq': lon = (360 - lon) % 360
#            lon *= a.img.deg2rad; lat *= a.img.deg2rad
#            ra,dec = ephem.hours(lon), ephem.degrees(lat)
            if opts.osys=='ga': 
                l,b = xy2radec(event.xdata,event.ydata)
                ra,dec = lb2radec(l,b)
            else:
                ra,dec = xy2radec(event.xdata,event.ydata)
            if opts.isys=='eq': x,y,z = a.coord.radec2eq((ra,dec))
            else: x,y,z = a.coord.radec2eq((ra,dec))
            flx = h[(x,y,z)]
            if opts.osys=='ga':
                print '#%d (l,b): (%s,%s), (RA,DEC): (%s, %s), Jy: %f' % (cnt, l,b,ra, dec, flx)
            else:print '#%d (RA,DEC): (%s, %s), Jy: %f' % (cnt, ra, dec, flx)
            cnt += 1
            ra,dec = xy2radec(event.xdata,event.ydata)
            x,y,z = a.coord.radec2eq((ra,dec))
            #flx = h[(x,y,z)]
            crd = [mk_arr(c, dtype=n.double) for c in (x,y,z)]
            px,wgts = h.crd2px(*crd, **{'interpolate':1})
            flx = n.sum(h[px],axis=-1)
            print '#%d (RA,DEC): (%s, %s), Jy: %f (4px sum)' % (cnt, ra, dec, flx)
            cnt += 1
        else: return
            


    #register this function with the event handler
    p.connect('button_press_event', click)
    p.show()<|MERGE_RESOLUTION|>--- conflicted
+++ resolved
@@ -70,19 +70,14 @@
     help='Map projection to use: moll (default), mill, cyl, robin, sinu.')
 o.add_option('-m', '--mode', dest='mode', default='log',
     help='Plotting mode, can be log (default), lin.')
-<<<<<<< HEAD
 o.add_option('--interpolation', dest='interpolation', default='nearest',
     help='Sub-pixel interpolation.  Can be "nearest" or "bicubic".  Default nearest.')
-o.add_option('-c', '--cen', dest='cen', type='float', 
-    help="Center longitude/right ascension (in degrees) of map.  Default is 0 for galactic coordinate output, 180 for equatorial.")
-=======
 #o.add_option('-c', '--cen', dest='cen', type='float', 
 #    help="Center longitude/right ascension (in degrees) of map.  Default is 0 for galactic coordinate output, 180 for equatorial.")
 o.add_option('-c','--cen', dest='cen', 
     help="""Direction to point projection in the same format as the
      string that is parsed as a source. Uses default catalogs misc and helm unless
      other cat option is given.""")
->>>>>>> 3f32e163
 o.add_option('-j', '--juldate', dest='juldate', type='float', 
     help='Julian date used for locating moving sources.')
 o.add_option('--src_mark', dest='src_mark', default='',
@@ -159,7 +154,6 @@
 mask = x.mask
 #if opts.osys == 'eq': lons = 360 - lons
 lats *= a.img.deg2rad; lons *= a.img.deg2rad
-<<<<<<< HEAD
 print 'Reading %s' % args[0]
 h = a.map.Map(fromfits=args[0])
 print 'SCHEME:', h.scheme()
@@ -252,107 +246,6 @@
             color=opts.src_color)
 if not opts.nobar: p.colorbar(shrink=.5, format='%.2f')
 else: p.subplots_adjust(.05,.05,.95,.95)
-=======
-if opts.osys=='ga' and opts.projection!='moll': lons *= -1
-if opts.osys=='eq':lons *=-1
-def xy2radec(x,y):
-    lon,lat = map(x, y,inverse=True)
-    lon = (360 - lon) % 360
-    lon *= a.img.deg2rad; lat *= a.img.deg2rad
-    ra,dec = ephem.hours(lon), ephem.degrees(lat)
-    return ra,dec
-def lb2radec(l,b):
-    lon,lat = l,b
-    ra,dec = ephem.Equatorial(ephem.Galactic(ephem.hours(lon),ephem.degrees(lat))).ra,\
-    ephem.Equatorial(ephem.Galactic(ephem.hours(lon),ephem.degrees(lat))).dec
-    return ra,dec
-
-def format_coord(x,y):
-    if opts.osys=='ga': 
-        l,b = xy2radec(x,y)
-        ra,dec = lb2radec(l,b)
-    else:
-        ra,dec = xy2radec(x,y)
-    if opts.osys=='ga':
-        return '#(l,b): (%s,%s), (RA,DEC): (%s, %s)' % (l,b,ra, dec)
-    else:return '#(RA,DEC): (%s, %s)' % (ra, dec)
-
-m2 = n.int(n.sqrt(len(args)))
-m1 = n.int(n.floor(len(args)/m2))
-if m2*m1<len(args):
-    m2 += 1
-    print "m2 +1"
-if not opts.facecolor is None:
-    p.figure(facecolor=opts.facecolor)
-else:
-    p.figure()
-for i,file in enumerate(args):
-    print 'Reading %s' % file
-    h = a.map.Map(fromfits=file)
-    print 'SCHEME:', h.scheme()
-    print 'NSIDE:', h.nside()
-    if not opts.nside is None:
-        nh = a.healpix.HealpixMap(nside=opts.nside)
-        nh.from_hpm(h)
-        h = nh
-    h.set_interpol(True)
-
-    crd = a.coord.radec2eq(n.array([lons.flatten(), lats.flatten()]))
-    m = a.coord.convert_m(opts.osys, opts.isys, 
-        iepoch=opts.oepoch, oepoch=opts.iepoch)
-    x,y,z = n.dot(m, crd)
-    try: data, indices = h[x,y,z]
-    except(ValueError): data = h[x,y,z]
-    if not opts.mask is None:
-        try:
-            wgts = h.wgt[x,y,z]
-            threshold = 10**(-opts.mask/10.)*n.max(wgts)
-            msk = n.where(wgts > threshold, 1, 0)
-            data *= msk
-            print "Masking %2.0f%% of sky"% ((1 - msk.sum() / float(len(msk)))*100)
-        except(AttributeError):
-            print "Weights not included in file. No mask will be applied."
-    data.shape = lats.shape
-
-    # Generate source locations
-    if not opts.src is None:
-        srclist,cutoff,catalogs = a.scripting.parse_srcs(opts.src, opts.cat)
-        if not opts.cal is None:
-            cat = a.cal.get_catalog(opts.cal, srclist, cutoff, catalogs)
-        else:
-            cat = a.src.get_catalog(srclist, cutoff, catalogs)
-        o = ephem.Observer()
-        if opts.juldate is None:
-            o.date = ephem.J2000
-            o.epoch = o.date
-            try: del(cat['Sun'])
-            except(KeyError): pass
-        else:
-            o.date = a.phs.juldate2ephem(opts.juldate)
-            o.epoch = o.date
-        for s in cat.values():
-            try: a.phs.RadioFixedBody.compute(s, o)
-            except(TypeError): a.phs.RadioSpecial.compute(s, o)
-        #cat.compute(o)
-        # lat/lon coordinates of sources
-        scrds = [ephem.Equatorial(s.ra,s.dec,epoch=o.epoch) for s in cat.values()]
-        afreqs = n.array([.150])
-        cat.update_jys(afreqs)
-        sflxs = cat.get_jys().squeeze()
-        if type(sflxs)==float:
-            sflxs = [sflxs]
-        snams = cat.keys()
-        if opts.osys == 'ga':
-            scrds = [ephem.Galactic(s, epoch=opts.oepoch) for s in scrds]
-        elif opts.osys == 'ec':
-            scrds = [ephem.Ecliptic(s, epoch=opts.oepoch) for s in scrds]
-        slats = n.array([float(s.get()[1]) for s in scrds]) * a.img.rad2deg
-        slons = n.array([float(s.get()[0]) for s in scrds]) * a.img.rad2deg
-#        if opts.osys == 'eq': slons = 360 - slons
-        slons = n.where(slons < -180, slons + 360, slons)
-        slons = n.where(slons >= 180, slons - 360, slons)
-        #if opts.osys=='ga':slons *= -1
->>>>>>> 3f32e163
 
     # Generate map grid/outline
     map.drawmapboundary()
