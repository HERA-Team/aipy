<<<<<<< HEAD
import aipy as a, numpy as n, pylab as p
import unittest

SIZE = 100
NOISE = .001
i = n.zeros((SIZE,SIZE), n.float)
i[10,10] = 10.
i[20:25,20:25] = 1.
i[30:40,30:40] = .1
b = a.img.gaussian_beam(2, shape=i.shape)
b[0,0] = .05

d = n.abs(n.fft.ifft2(n.fft.fft2(i) * n.fft.fft2(b)))
ns = n.random.normal(scale=NOISE, size=i.shape)
d = n.abs(d + ns)

print 'Clean'
p.subplot(221)
c,info = a.deconv.clean(d, b, verbose=True)
p.title('CLEAN')
p.imshow(n.log10(c), vmin=-5, vmax=1)

print 'LSQ'
p.subplot(222)
c,info = a.deconv.lsq(d, b, verbose=True)
p.title('LSQ')
p.imshow(n.log10(c), vmin=-5, vmax=1)

print 'MEM'
p.subplot(223)
c,info = a.deconv.maxent(d, b, n.var(d**2)*.5, verbose=True)
p.title('MEM')
p.imshow(n.log10(c), vmin=-5, vmax=1)

print 'Anneal'
p.subplot(224)
c,info = a.deconv.anneal(d, b, verbose=True)
p.title('Anneal')
p.imshow(n.log10(c), vmin=-5, vmax=1)
p.colorbar()

p.show()
=======
#! /usr/bin/env python
# -*- coding: utf-8 -*-

import unittest
import aipy as a, numpy as n
#import pylab as p

class TestDeconv(unittest.TestCase):
    def setUp(self):
        SIZE = 100
        NOISE = .001
        i = n.zeros((SIZE,SIZE), n.float)
        i[10,10] = 10.
        i[20:25,20:25] = 1.
        i[30:40,30:40] = .1
        self.b = a.img.gaussian_beam(2, shape=i.shape)
        self.b[0,0] = .05

        self.d = n.abs(n.fft.ifft2(n.fft.fft2(i) * n.fft.fft2(self.b)))
        ns = n.random.normal(scale=NOISE, size=i.shape)
        self.d = n.abs(self.d + ns)
        
    def test_clean(self):
        """Test that the standard clean deconvolution runs"""
        #print 'Clean'
        #p.subplot(221)
        c,info = a.deconv.clean(self.d, self.b, verbose=False)
        #p.title('CLEAN')
        #p.imshow(n.log10(c), vmin=-5, vmax=1)

    def test_lsq(self):
        """Test that least squared deconvolution runs"""
        #print 'LSQ'
        #p.subplot(222)
        c,info = a.deconv.lsq(self.d, self.b, verbose=False)
        #p.title('LSQ')
        #p.imshow(n.log10(c), vmin=-5, vmax=1)
        
    def test_mem(self):
        """Test the maximum entropy deconvolution runs"""
        #print 'MEM'
        #p.subplot(223)
        c,info = a.deconv.maxent(self.d, self.b, n.var(self.d**2)*.5, verbose=False)
        #p.title('MEM')
        #p.imshow(n.log10(c), vmin=-5, vmax=1)

    def test_anneal(self):
        """Test that simulated annealing deconvolution runs"""
        #print 'Anneal'
        #p.subplot(224)
        c,info = a.deconv.anneal(self.d, self.b, verbose=False)
        #p.title('Anneal')
        #p.imshow(n.log10(c), vmin=-5, vmax=1)
        #p.colorbar()
        #p.show()

class TestSuite(unittest.TestSuite):
    """A unittest.TestSuite class which contains all of the aipy.deconv unit tests."""

    def __init__(self):
        unittest.TestSuite.__init__(self)

        loader = unittest.TestLoader()
        self.addTests(loader.loadTestsFromTestCase(TestDeconv))

if __name__ == '__main__':
    unittest.main()
>>>>>>> a67129aa
<|MERGE_RESOLUTION|>--- conflicted
+++ resolved
@@ -1,47 +1,3 @@
-<<<<<<< HEAD
-import aipy as a, numpy as n, pylab as p
-import unittest
-
-SIZE = 100
-NOISE = .001
-i = n.zeros((SIZE,SIZE), n.float)
-i[10,10] = 10.
-i[20:25,20:25] = 1.
-i[30:40,30:40] = .1
-b = a.img.gaussian_beam(2, shape=i.shape)
-b[0,0] = .05
-
-d = n.abs(n.fft.ifft2(n.fft.fft2(i) * n.fft.fft2(b)))
-ns = n.random.normal(scale=NOISE, size=i.shape)
-d = n.abs(d + ns)
-
-print 'Clean'
-p.subplot(221)
-c,info = a.deconv.clean(d, b, verbose=True)
-p.title('CLEAN')
-p.imshow(n.log10(c), vmin=-5, vmax=1)
-
-print 'LSQ'
-p.subplot(222)
-c,info = a.deconv.lsq(d, b, verbose=True)
-p.title('LSQ')
-p.imshow(n.log10(c), vmin=-5, vmax=1)
-
-print 'MEM'
-p.subplot(223)
-c,info = a.deconv.maxent(d, b, n.var(d**2)*.5, verbose=True)
-p.title('MEM')
-p.imshow(n.log10(c), vmin=-5, vmax=1)
-
-print 'Anneal'
-p.subplot(224)
-c,info = a.deconv.anneal(d, b, verbose=True)
-p.title('Anneal')
-p.imshow(n.log10(c), vmin=-5, vmax=1)
-p.colorbar()
-
-p.show()
-=======
 #! /usr/bin/env python
 # -*- coding: utf-8 -*-
 
@@ -108,5 +64,4 @@
         self.addTests(loader.loadTestsFromTestCase(TestDeconv))
 
 if __name__ == '__main__':
-    unittest.main()
->>>>>>> a67129aa
+    unittest.main()