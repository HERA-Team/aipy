# -*- coding: utf-8 -*-
import unittest, aipy._healpix as h, numpy as n

class TestHealpix(unittest.TestCase):
    def setUp(self):
        self.hpb = h.HealpixBase()
    def test_order(self):
<<<<<<< HEAD
=======
        """Test HEALpix order funtional attribute"""
>>>>>>> a67129aa
        self.assertEqual(self.hpb.order(), -1)
    def test_nside(self):
        """Test HEALpix nside funtional attribute"""
        self.assertEqual(self.hpb.nside(), 0)
    def test_npix(self):
        """Test HEALpix npix funtional attribute"""
        self.assertEqual(self.hpb.npix(), 12*self.hpb.nside()**2)
    def test_scheme(self):
        """Test HEALpix scheme funtional attribute"""
        self.assertEqual(self.hpb.scheme(), 'RING')
    def test_npix2nside(self):
        """Test HEALpix npix2nside funtional attribute"""
        self.assertEqual(self.hpb.npix2nside(12*2**12), 2**6)

<<<<<<< HEAD
if False:
  class TestMemLeaks(unittest.TestCase):
    def setUp(self):
        self.hpb = h.HealpixBase(nside=256)
    def test_create(self):
        while True: hpb = h.HealpixBase(nside=256)
    def test_crd2pix(self):
        one = 0.99
        x = n.arange(-one, one, .01, dtype=n.double)
        y = n.zeros_like(x)
        z = n.sqrt(1 - x**2 - y**2)
        while True: crds = self.hpb.crd2px(x, y, z)
=======
#class TestMemLeaks(unittest.TestCase):
    #def setUp(self):
        #self.hpb = h.HealpixBase(nside=256)
    #def test_create(self):
        #while True: hpb = h.HealpixBase(nside=256)
    #def test_crd2pix(self):
        #one = 0.99
        #x = n.arange(-one, one, .01, dtype=n.double)
        #y = n.zeros_like(x)
        #z = n.sqrt(1 - x**2 - y**2)
        #while True: crds = self.hpb.crd2px(x, y, z)

class TestSuite(unittest.TestSuite):
    """A unittest.TestSuite class which contains all of the aipy._healpix unit tests."""

    def __init__(self):
        unittest.TestSuite.__init__(self)

        loader = unittest.TestLoader()
        self.addTests(loader.loadTestsFromTestCase(TestHealpix))
        #self.addTests(loader.loadTestsFromTestCase(TestMemLeaks))

if __name__ == '__main__':
    unittest.main()

>>>>>>> a67129aa

if __name__ == '__main__':
    unittest.main()

#hp = aipy._healpix.HealpixBase(2**6, 'NEST')
#print hp.order(), hp.nside(), hp.npix(), hp.scheme()
#px = numpy.arange(hp.npix())
#px = hp.nest_ring_conv(px, 'RING')
#hp.set_nside_scheme(hp.nside(), 'RING')
#px = numpy.arange(10)
#x,y,z = hp.px2crd(px, ncrd=3)
#th,phi = hp.px2crd(px, ncrd=2)
#assert(numpy.all(px == hp.crd2px(x,y,z, interpolate=0)))
#px2,wgt = hp.crd2px(x,y,z, interpolate=1)
#z[-1] = numpy.Inf
#try: hp.crd2px(x,y,z[:-1])
#except(RuntimeError): pass
#assert(numpy.all(px == hp.crd2px(th, phi, interpolate=0)))
#px2,wgt = hp.crd2px(th, phi, interpolate=1)<|MERGE_RESOLUTION|>--- conflicted
+++ resolved
@@ -5,10 +5,7 @@
     def setUp(self):
         self.hpb = h.HealpixBase()
     def test_order(self):
-<<<<<<< HEAD
-=======
         """Test HEALpix order funtional attribute"""
->>>>>>> a67129aa
         self.assertEqual(self.hpb.order(), -1)
     def test_nside(self):
         """Test HEALpix nside funtional attribute"""
@@ -23,7 +20,6 @@
         """Test HEALpix npix2nside funtional attribute"""
         self.assertEqual(self.hpb.npix2nside(12*2**12), 2**6)
 
-<<<<<<< HEAD
 if False:
   class TestMemLeaks(unittest.TestCase):
     def setUp(self):
@@ -36,18 +32,6 @@
         y = n.zeros_like(x)
         z = n.sqrt(1 - x**2 - y**2)
         while True: crds = self.hpb.crd2px(x, y, z)
-=======
-#class TestMemLeaks(unittest.TestCase):
-    #def setUp(self):
-        #self.hpb = h.HealpixBase(nside=256)
-    #def test_create(self):
-        #while True: hpb = h.HealpixBase(nside=256)
-    #def test_crd2pix(self):
-        #one = 0.99
-        #x = n.arange(-one, one, .01, dtype=n.double)
-        #y = n.zeros_like(x)
-        #z = n.sqrt(1 - x**2 - y**2)
-        #while True: crds = self.hpb.crd2px(x, y, z)
 
 class TestSuite(unittest.TestSuite):
     """A unittest.TestSuite class which contains all of the aipy._healpix unit tests."""
@@ -58,11 +42,6 @@
         loader = unittest.TestLoader()
         self.addTests(loader.loadTestsFromTestCase(TestHealpix))
         #self.addTests(loader.loadTestsFromTestCase(TestMemLeaks))
-
-if __name__ == '__main__':
-    unittest.main()
-
->>>>>>> a67129aa
 
 if __name__ == '__main__':
     unittest.main()
